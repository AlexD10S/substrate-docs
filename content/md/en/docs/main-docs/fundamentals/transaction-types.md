---
title: Transactions and block basics
description: Describes the transaction types used to create blocks and the basic components of a block.
keywords:
---

In this article, you'll learn about the different types of transactions that you can create and how you can use them in a runtime.
Broadly-speaking, transactions determine the data that makes its way into the blocks in your blockchain.
By learning how different transaction types are used, you'll be better prepared to select the appropriate type for your needs.

## What is a transaction?

In general, transactions provide a mechanism for making changes to state that can be included in a block.
There are three distinct transaction types in Substrate:

- [Signed transactions](#signed-transactions)
- [Unsigned transactions](#unsigned-transactions)
- [Inherent transactions](#inherent-transactions)

In Substrate, all three transaction types are often more broadly referred to as **extrinsics**.
<<<<<<< HEAD
The term extrinsic is generally used to mean any information that originates outside of the runtime.
=======
The term extrinsic is generally used to mean any information that originates outside the runtime.
>>>>>>> 701a973b
However, for practical purposes, it is more useful to consider each transaction type independently and identify scenarios where each type would be most applicable.

### Signed transactions

Signed transactions must include the signature of an account sending an inbound request to execute some runtime call.
Typically, the request is signed using the private key for the account that is submitting the request.
In most cases, the account submitting the request also pays a transaction fee. However, transaction fees and other elements of transaction processing depend on how the runtime logic is defined.

Signed transactions are the most common type of transaction.
As an example, assume you have an account with some number of tokens.
If you want to transfer tokens to Alice, you can call the `pallet_balances::Call::transfer` function in the Balances pallet.
Because your account is used to make this call, your account key is used to sign the transaction.
As the requester, you would typically be responsible for paying a fee to have your request processed.
Optionally, you could also tip the block author to give your transaction higher priority.

### Unsigned transactions

Unsigned transactions don't require a signature and don't include any information about who submitted the transaction.

With an unsigned transaction, there's no economic deterrent to prevent spam or replay attacks.
You must define the conditions for validating unsigned transactions and the logic required to protect the network from misuse and attacks.
Because unsigned transactions require custom validation, this transaction type consumes more resources than a signed transaction.

The `pallet_im_online::Call::heartbeat` function uses unsigned transactions to enable validator nodes to send a signal to the network to indicate that the node is online.
This function can only be called by a node that's registered as a validator in the network.
The function includes internal logic to verify that the node is a validator, allowing the node to call the function using an unsigned transaction to avoid paying any fees.

### Inherent transactions

Inherent transactions—sometimes referred to as inherents—are a special type of unsigned transaction.
With this type of transaction, block authoring nodes can add information directly to a block.
Inherent transactions can only be inserted into a block by the block authoring node that calls them.
Typically, this type of transaction is not gossiped to other nodes or stored in the transaction queue.
The data inserted using an inherent transaction is assumed to be valid without requiring specific validation.

For example, if a block authoring node inserts a timestamp into a block, there is no way to prove that a timestamp is accurate.
Instead, validators might accept or reject the block based on whether the timestamp it is within some acceptable range of their own system clocks.

As an example, the `pallet_timestamp::Call::now` function enables a block authoring node to insert a current timestamp in each block the node produces.
Similarly, the `paras_inherent::Call::enter` function enables a parachain collator node to send its relay chain the validation data the relay chain expects.

## What is a block?

In Substrate, a block consists of a header and an array of transactions.
The header contains the following properties:

- Block height
- Parent hash
- Transaction root
- State root
- Digest

All of the transactions are bundled together as a series to be executed as defined in the runtime.
You'll learn more about transaction ordering in [Transaction lifecycle](/main-docs/fundamentals/transaction-lifecycle/).
The transaction root is a cryptographic digest of this series.
This cryptographic digest serves two purposes:

- It prevents any alterations to the series of transactions after the header has been built and distributed.
- It enables light clients to succinctly verify that any given transaction exists in a block given only knowledge of the header.

## Where to go next

Now that you are familiar with transaction types and the information that constitutes a block, explore the following topics to learn more.

- [Transaction lifecycle](/main-docs/fundamentals/transaction-lifecycle/)
- [State transitions and storage](/main-docs/fundamentals/state-transitions-and-storage/)
- [Transactions, weights, and fees](/main-docs/build/tx-weights-fees/)
- [Transaction format](/reference/transaction-format/)
- [Block reference](https://paritytech.github.io/substrate/master/sp_runtime/traits/trait.Block.html)<|MERGE_RESOLUTION|>--- conflicted
+++ resolved
@@ -18,11 +18,8 @@
 - [Inherent transactions](#inherent-transactions)
 
 In Substrate, all three transaction types are often more broadly referred to as **extrinsics**.
-<<<<<<< HEAD
 The term extrinsic is generally used to mean any information that originates outside of the runtime.
-=======
-The term extrinsic is generally used to mean any information that originates outside the runtime.
->>>>>>> 701a973b
+
 However, for practical purposes, it is more useful to consider each transaction type independently and identify scenarios where each type would be most applicable.
 
 ### Signed transactions
