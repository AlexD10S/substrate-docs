--- conflicted
+++ resolved
@@ -195,11 +195,6 @@
 
 In addition to tutorials, you might want to explore the following resources to learn more.
 
-<<<<<<< HEAD
 - [Privileged calls and origins](/build/origins) provides a closer look at the default raw origin types and how to create custom origins.
-- [Events and errors](/build/events-errors) xplains how to emit events and errors from the runtime.
-=======
-- [Privileged calls and origins](/main-docs/build/origins) provides a closer look at the default raw origin types and how to create custom origins.
-- [Events and errors](/main-docs/build/events-errors) explains how to emit events and errors from the runtime.
->>>>>>> d64d09c5
+- [Events and errors](/build/events-errors) explains how to emit events and errors from the runtime.
 - [FRAME pallets](/reference/frame-pallets/) offers an overview of the most commonly-used predefined FRAME pallets.