--- conflicted
+++ resolved
@@ -1,82 +1,466 @@
 ---
-title: Publish custom pallets
-description: Suggests how you can publish custom pallets and crates to make them available to the broader community.
+title: Configure the contracts pallet
+description: Add the contracts pallet to the Substrate node template runtime to prepare for writing smart contracts.
 keywords:
 ---
 
-As a blockchain builder or parachain developer, you have access to a large library of specialized pallets that you can assemble to customize your runtime to suite your specific project goals.
-To get a general sense of the number of the predefined pallets currently available, explore the Substrate [FRAME repository](https://github.com/paritytech/substrate/tree/master/frame).
-The selection of pallets available and the use cases they address is continuously evolving, including with many contributions from community members.
-
-As you begin writing your own custom pallets to execute application-specific logic, you might find that your custom logic would benefit other teams or the broader ecosystem as a whole.
-If you have custom pallets that you want to share with the community, you can publish them in a publicly-accessible forum such as GitHub or crates.io.
-
-This tutorial summarizes the steps for publishing your custom pallets and making them available as open source projects for other developers to use.
-
-## Publishing on GitHub
-
-To publish your pallet on GitHub:
-
-1. [Create a GitHub repository](https://help.github.com/en/articles/create-a-repo).
-
-   Select **Public** for the repository visibility.
-
-1. [Push all of the source code](https://help.github.com/en/articles/pushing-to-a-remote) for your pallet to the remote repository.
-
-1. Add a [README](https://docs.github.com/en/repositories/managing-your-repositorys-settings-and-features/customizing-your-repository/about-readmes) file that describes the functions and usage for your pallet.
-
-1. Add a LICENSE, CODE-OF-CONDUCT, CONTRIBUTING, or other files to the repository, as needed.
-
-After you publish the pallet, other developers can import into their runtime by including it the `Cargo.toml` file as follows:
+If you completed the [Build a local blockchain](/tutorials/get-started/build-local-blockchain/) tutorial, you already know that the Substrate [node template](https://github.com/substrate-developer-hub/substrate-node-template) provides a working runtime that includes some **pallets** to get you started.
+In [Add a pallet to the runtime](/tutorials/work-with-pallets/add-a-pallet/), you learned the basic common steps for adding a new pallet to the runtime.
+However, each pallet requires you to configure specific parameters and types.
+To see what that entails, this tutorial demonstrates adding a more complex pallet to the runtime.
+In this tutorial, you'll add the [Contracts pallet](https://paritytech.github.io/substrate/master/pallet_contracts/) so that you can support smart contract development for your blockchain.
+
+If you completed the [Add a pallet to the runtime](/tutorials/work-with-pallets/add-a-pallet/) tutorial, you'll notice some familiar patterns when adding the Contracts pallet.
+This tutorial focuses less on those common patterns and more on the the settings that are specifically required to add the Contracts pallet.
+
+## Before you begin
+
+Before starting this tutorial, verify the following:
+
+- You have downloaded and compiled the `polkadot-v0.9.26` version of the
+  [Substrate node template](https://github.com/substrate-developer-hub/substrate-node-template/tree/polkadot-v0.9.26).
+
+- You have downloaded and installed the
+  [Substrate front-end template](https://github.com/substrate-developer-hub/substrate-node-template/tree/polkadot-v0.9.26) as described in
+  [Build a local blockchain](/tutorials/get-started/build-local-blockchain/).
+
+## Add the pallet dependencies
+
+Any time you add a pallet to the runtime, you need to import the appropriate crate and update the dependencies for the runtime.
+For the Contracts pallet, you need to import the `pallet-contracts` crate.
+
+To import the `pallet-contracts` crate:
 
 1. Open a terminal shell and change to the root directory for the node template.
 
 1. Open the `runtime/Cargo.toml` configuration file in a text editor.
 
-1. Locate the [dependencies] section.
-
-1. Add a line similar to the following:
-
-   ```toml
-   your-pallet-name = { version = "1.0.0", default-features = false, git = "https://github.com/<your-organization-name>/<your-pallet-repo-name>", branch = "<default-or-specific-branch-name" }
-   ```
-
-   If you want developers to use a specific tag or commit for importing the pallet, you should include this information in the README.
-
-## Publishing on crates.io
-
-The Rust community maintains the [crates.io](https://crates.io/) website to allow permissionless publishing of any Rust module.
-You could learn the procedure by following their guide on how to [publish on crates.io](https://doc.rust-lang.org/cargo/reference/publishing.html).
-
-After you publish the pallet, other developers can import into their runtime by including it the `Cargo.toml` file as follows:
-
-1. Open a terminal shell and change to the root directory for the node template.
-
-1. Open the `runtime/Cargo.toml` configuration file in a text editor.
-
-1. Locate the [dependencies] section.
-
-1. Add a line similar to the following:
-
-   ```toml
-   your-pallet-name = { version = "<compatible-version>", default-features = false }
-   ```
-
-   If you publish the pallet on crates.io, developers don't need to specify a target destination.
-   By default, cargo searches for the specified package in the crates.io registry.
-
-## Where to go next
-
-<<<<<<< HEAD
-
-<<<<<<< HEAD
-- [Runtime development](/fundamentals/runtime-intro/)
-- [Custom pallets](/build/custom-pallets/)
-- [Use macros in a custom pallet](/tutorials/work-with-pallets/use-macros-in-a-custom-pallet/)
-- # [How-to: Import a pallet](/reference/how-to-guides/basics/import-a-pallet/).
-=======
->>>>>>> e8db5d13
+1. Locate the `[dependencies]` section and note how other pallets are imported.
+
+1. Copy an existing pallet dependency description and replace the pallet name with `pallet-contracts` to make the pallet available to the node template runtime.
+
+   For example, add a line similar to the following:
+
+   ```toml
+   pallet-contracts = { version = "4.0.0-dev", default-features = false, git = "https://github.com/paritytech/substrate.git", branch = "polkadot-v0.9.26" }
+   ```
+
+1. Import the `pallet-contracts-primitives` crate to make it available to the node template runtime by adding it to the list of dependencies.
+
+   In most cases, you specify the same information for every pallet in any given version of the node template.
+   However, if the compiler indicates a different version than the one you have specified is found, you might need to modify the dependency to match the version the compiler identifies.
+   For example, if the compiler found version 6.0.0 for the `pallet-contracts-primitives` crate:
+
+   ```toml
+   pallet-contracts-primitives = { version = "6.0.0", default-features = false, git = "https://github.com/paritytech/substrate.git", branch = "polkadot-v0.9.26" }
+   ```
+
+1. Add the Contracts pallet to the list of `std` features so that its features are included when the runtime is built as a platform native binary.
+
+   ```toml
+   [features]
+   default = ["std"]
+   std = [
+      "codec/std",
+      "scale-info/std",
+      "frame-executive/std",
+      "frame-support/std",
+      "frame-system-rpc-runtime-api/std",
+      "frame-system/std",
+      "pallet-aura/std",
+      "pallet-balances/std",
+      "pallet-contracts/std",
+      "pallet-contracts-primitives/std",
+   ]
+   ```
+
+1. Save your changes and close the `runtime/Cargo.toml` file.
+
+1. Check that your runtime compiles correctly by running the following command:
+
+   ```bash
+   cargo check -p node-template-runtime
+   ```
+
+## Implement the Contracts configuration trait
+
+Now that you have successfully imported the pallets for smart contracts, you are ready to implement the parameters and types in the runtime.
+If you have explored other tutorials, you might already know that every pallet has a configuration trait—called `Config`—that the runtime must implement.
+
+If you review the Rust API documentation for [`pallet_contracts::Config`](https://paritytech.github.io/substrate/master/pallet_contracts/pallet/trait.Config.html), you'll notice that—unlike the Nicks pallet—this pallet has many associated types, so the code in this tutorial is going to be more complex than previous tutorials.
+
+To implement the `Config` trait for the Contracts pallet in the runtime:
+
+1. Open the `runtime/src/lib.rs` file in a text editor.
+
+1. Locate the `pub use frame_support` block and add `Nothing` to the list of traits.
+
+   For example:
+
+   ```rust
+   pub use frame_support::{
+    construct_runtime, parameter_types,
+    traits::{
+      ConstU128, ConstU32, ConstU64, ConstU8, KeyOwnerProofSystem, Randomness, StorageInfo,Nothing
+    },
+    weights::{
+     constants::{BlockExecutionWeight, ExtrinsicBaseWeight, RocksDbWeight, WEIGHT_PER_SECOND},
+     IdentityFee, Weight,
+    },
+    StorageValue,
+   };
+   ```
+
+1. Add a line to import the default contract weight from the Contracts pallet.
+   For example:
+
+   ```rust
+   pub use frame_system::Call as SystemCall;
+   pub use pallet_balances::Call as BalancesCall;
+   pub use pallet_timestamp::Call as TimestampCall;
+   use pallet_transaction_payment::CurrencyAdapter;
+   use pallet_contracts::DefaultContractAccessWeight; // Add this line
+   ```
+
+1. Add the constants required by the Contracts pallet to the runtime.
+
+   For example:
+
+   ```rust
+   /* After this block */
+   // Time is measured by number of blocks.
+   pub const MINUTES: BlockNumber = 60_000 / (MILLISECS_PER_BLOCK as BlockNumber);
+   pub const HOURS: BlockNumber = MINUTES * 60;
+   pub const DAYS: BlockNumber = HOURS * 24;
+
+   /* Add this block */
+   // Contracts price units.
+   pub const MILLICENTS: Balance = 1_000_000_000;
+   pub const CENTS: Balance = 1_000 * MILLICENTS;
+   pub const DOLLARS: Balance = 100 * CENTS;
+
+   const fn deposit(items: u32, bytes: u32) -> Balance {
+    items as Balance * 15 * CENTS + (bytes as Balance) * 6 * CENTS
+   }
+   const AVERAGE_ON_INITIALIZE_RATIO: Perbill = Perbill::from_percent(10);
+   /*** End Added Block ***/
+   ```
+
+1. Add the parameter types and implement the `Config` trait for `pallet_contracts` in the runtime.
+
+   For example:
+
+   ```rust
+   /*** Add a block similar to the following ***/
+   parameter_types! {
+      pub const DepositPerItem: Balance = deposit(1, 0);
+      pub const DepositPerByte: Balance = deposit(0, 1);
+      pub const DeletionQueueDepth: u32 = 128;
+      pub DeletionWeightLimit: Weight = AVERAGE_ON_INITIALIZE_RATIO * BlockWeights::get().max_block;
+      pub Schedule: pallet_contracts::Schedule<Runtime> = Default::default();
+   }
+
+   impl pallet_contracts::Config for Runtime {
+      type Time = Timestamp;
+      type Randomness = RandomnessCollectiveFlip;
+      type Currency = Balances;
+      type Event = Event;
+      type Call = Call;
+      type CallFilter = frame_support::traits::Nothing;
+      type WeightPrice = pallet_transaction_payment::Pallet<Self>;
+      type WeightInfo = pallet_contracts::weights::SubstrateWeight<Self>;
+      type ChainExtension = ();
+      type Schedule = Schedule;
+      type CallStack = [pallet_contracts::Frame<Self>; 31];
+      type DeletionQueueDepth = DeletionQueueDepth;
+      type DeletionWeightLimit = DeletionWeightLimit;
+      type DepositPerByte = DepositPerByte;
+      type DepositPerItem = DepositPerItem;
+      type AddressGenerator = pallet_contracts::DefaultAddressGenerator;
+      type ContractAccessWeight = DefaultContractAccessWeight<BlockWeights>;
+      type MaxCodeLen = ConstU32<{ 256 * 1024 }>;
+      type RelaxedMaxCodeLen = ConstU32<{ 512 * 1024 }>;
+      type MaxStorageKeyLen = ConstU32<{ 512 * 1024 }>;
+   }
+   /*** End added block ***/
+   ```
+
+   For more information about the configuration of the Contracts pallet and how the types and parameters are used, see the [Contracts pallet source code](https://github.com/paritytech/substrate/blob/master/frame/contracts/src/lib.rs).
+
+1. Add `pallet_contracts` to the `construct_runtime!` macro.
+
+   For example:
+
+   ```rust
+   // Create the runtime by composing the FRAME pallets that were previously configured
+   construct_runtime!(
+      pub enum Runtime where
+        Block = Block,
+        NodeBlock = opaque::Block,
+        UncheckedExtrinsic = UncheckedExtrinsic
+      {
+         System: frame_system,
+         RandomnessCollectiveFlip: pallet_randomness_collective_flip,
+         Timestamp: pallet_timestamp,
+         Aura: pallet_aura,
+         Grandpa: pallet_grandpa,
+         Balances: pallet_balances,
+         TransactionPayment: pallet_transaction_payment,
+         Sudo: pallet_sudo,
+         Contracts: pallet_contracts,
+      }
+   );
+   ```
+
+1. Save your changes and close the `runtime/src/lib.rs` file.
+
+1. Check that your runtime compiles correctly by running the following command:
+
+   ```bash
+   cargo check -p node-template-runtime
+   ```
+
+   Although the runtime should compile, you cannot yet compile the entire node.
+
+## Expose the Contracts API
+
+Some pallets, including the Contracts pallet, expose custom runtime APIs and RPC endpoints.
+You are not required to enable the RPC calls on the Contracts pallet to use it on chain.
+However, it is useful to expose the APIs and endpoints for the Contracts pallet because doing so enables you to perform the following tasks:
+
+- Read contract state from off chain.
+- Make calls to node storage without making a transaction.
+
+To expose the Contracts RPC API:
+
+1. Open the `runtime/Cargo.toml` file in a text editor.
+
+1. Add the description for the `pallet-contracts-rpc-runtime-api` pallet to the `[dependencies]` section using the same version and branch information as other pallets.
+
+   For example:
+
+   ```toml
+   pallet-contracts-rpc-runtime-api = { version = "4.0.0-dev", default-features = false, git = "https://github.com/paritytech/substrate.git", branch = "polkadot-v0.9.26" }
+   ```
+
+1. Add `pallet-contracts-rpc-runtime-api` to the list of `std` features so that its features are included when the runtime is built as a native binary.
+
+   ```toml
+   [features]
+   default = ["std"]
+   std = [
+      "codec/std",
+      ...
+      "pallet-contracts/std",
+      "pallet-contracts-primitives/std",
+      "pallet-contracts-rpc-runtime-api/std",
+      ...
+   ]
+   ```
+
+1. Save your changes and close the `runtime/Cargo.toml` file.
+
+1. Open the `runtime/src/lib.rs` file in a text editor and enable debugging for contracts by adding the following constant:
+
+   ```rust
+   const CONTRACTS_DEBUG_OUTPUT: bool = true;
+   ```
+
+1. Open the `runtime/src/lib.rs` file and implement the contracts runtime API in the
+   `impl_runtime_apis!` macro near the end of the runtime `lib.rs` file.
+
+   For example within `impl_runtime_apis! { }` the section:
+
+   ```rust
+   /*** Add this block ***/
+   impl pallet_contracts_rpc_runtime_api::ContractsApi<Block, AccountId, Balance, BlockNumber, Hash>
+     for Runtime
+     {
+      fn call(
+         origin: AccountId,
+         dest: AccountId,
+         value: Balance,
+         gas_limit: u64,
+         storage_deposit_limit: Option<Balance>,
+         input_data: Vec<u8>,
+      ) -> pallet_contracts_primitives::ContractExecResult<Balance> {
+         Contracts::bare_call(origin, dest, value, gas_limit, storage_deposit_limit, input_data, CONTRACTS_DEBUG_OUTPUT)
+      }
+
+      fn instantiate(
+         origin: AccountId,
+         value: Balance,
+         gas_limit: u64,
+         storage_deposit_limit: Option<Balance>,
+         code: pallet_contracts_primitives::Code<Hash>,
+         data: Vec<u8>,
+         salt: Vec<u8>,
+      ) -> pallet_contracts_primitives::ContractInstantiateResult<AccountId, Balance> {
+         Contracts::bare_instantiate(origin, value, gas_limit, storage_deposit_limit, code, data, salt, CONTRACTS_DEBUG_OUTPUT)
+         }
+
+      fn upload_code(
+         origin: AccountId,
+         code: Vec<u8>,
+         storage_deposit_limit: Option<Balance>,
+      ) -> pallet_contracts_primitives::CodeUploadResult<Hash, Balance> {
+         Contracts::bare_upload_code(origin, code, storage_deposit_limit)
+      }
+
+      fn get_storage(
+         address: AccountId,
+         key: Vec<u8>,
+         ) -> pallet_contracts_primitives::GetStorageResult {
+         Contracts::get_storage(address, key)
+         }
+      }
+   ```
+
+1. Save your changes and close the `runtime/src/lib.rs` file.
+
+1. Check that your runtime compiles correctly by running the following command:
+
+   ```bash
+   cargo check -p node-template-runtime
+   ```
+
+## Update the outer node
+
+At this point, you have finished adding the Contracts pallet to the runtime.
+Now, you need to consider whether the outer node requires any corresponding updates.
+Substrate provides an RPC server to interact with the node.
+However, the default RPC server does not provide access to the Contracts pallet.
+To interact with the Contracts pallet, you must extend the existing RPC server to include the Contracts pallet and the Contracts RPC API.
+For the Contracts pallet to take advantage of the RPC endpoint API, you need to add the custom RPC endpoint to the outer node configuration.
+
+To add the RPC API extension to the outer node:
+
+1. Open the `node/Cargo.toml` file in a text editor and add the Contracts and Contracts RPC crates to the `[dependencies]` sections.
+
+   For example:
+
+   ```toml
+   pallet-contracts = { version = "4.0.0-dev", git = "https://github.com/paritytech/substrate.git", branch = "polkadot-v0.9.26" }
+   pallet-contracts-rpc = { version = "4.0.0-dev", git = "https://github.com/paritytech/substrate.git", branch = "polkadot-v0.9.26" }
+   ```
+
+   Because you have exposed the runtime API and are now working in code for the outer node, you don't need to use `no_std` configuration, so you don't have to maintain a dedicated `std` list of features.
+
+1. Save your changes and close the `node/Cargo.toml` file.
+
+1. Open the `node/src/rpc.rs` file in a text editor and locate the following line.
+
+   ```rust
+   use node_template_runtime::{opaque::Block, AccountId, Balance, Index};
+   ```
+
+1. Add `BlockNumber` and `Hash` to the existing `use node_template_runtime` declaration.
+
+   ```rust
+   use node_template_runtime::{opaque::Block, AccountId, Balance, Index, BlockNumber, Hash};
+   ```
+
+1. Add `use pallet_contracts_rpc` to the file.
+
+   ```rust
+   use pallet_transaction_payment_rpc::{TransactionPayment, TransactionPaymentApiServer};
+   use substrate_frame_rpc_system::{System, SystemApiServer};
+   use pallet_contracts_rpc::{Contracts, ContractsApiServer}; // Add this line
+   ```
+
+1. Add the Contracts RPC pallet to the `create_full` function for RPC extensions.
+
+   ```rust
+   /// Instantiate all full RPC extensions.
+   pub fn create_full<C, P>(
+      deps: FullDeps<C, P>,
+   ) -> Result<RpcModule<()>, Box<dyn std::error::Error + Send + Sync>>
+   where
+      C: ProvideRuntimeApi<Block>,
+      C: HeaderBackend<Block> + HeaderMetadata<Block, Error = BlockChainError> + 'static,
+      C: Send + Sync + 'static,
+      C::Api: substrate_frame_rpc_system::AccountNonceApi<Block, AccountId, Index>,
+      C::Api: pallet_transaction_payment_rpc::TransactionPaymentRuntimeApi<Block, Balance>,
+      C::Api: pallet_contracts_rpc::ContractsRuntimeApi<Block, AccountId, Balance, BlockNumber, Hash>, // Add this line
+      C::Api: BlockBuilder<Block>,
+      P: TransactionPool + 'static,
+
+   ```
+
+1. Add the extension for the Contracts RPC API.
+
+   ```rust
+   module.merge(System::new(client.clone(), pool.clone(), deny_unsafe).into_rpc())?;
+   module.merge(TransactionPayment::new(client.clone()).into_rpc())?;
+   module.merge(Contracts::new(client.clone()).into_rpc())?; // Add this line
+   ```
+
+1. Save your changes and close the `node/src/rpc.rs` file.
+
+1. Check that your runtime compiles correctly by running the following command:
+
+   ```bash
+   cargo check -p node-template
+   ```
+
+If there are no errors, you are ready to compile.
+
+1. Compile the node in release mode by running the following command:
+
+   ```bash
+   cargo build --release
+   ```
+
+## Start the local Substrate node
+
+After your node compiles, you are ready to start the Substrate node that has been enhanced with smart contract capabilities from the [Contracts pallet](https://paritytech.github.io/substrate/master/pallet_contracts/index.html) and interact with it using the front-end template.
+
+To start the local node:
+
+1. Open a terminal shell, if necessary.
+
+1. Change to the root directory of the Substrate node template.
+
+1. Start the node in development mode by running the following command:
+
+   ```shell
+   ./target/release/node-template --dev
+   ```
+
+1. Verify your node is up and running successfully by reviewing the output displayed in the terminal.
+
+   If the number after `finalized` is increasing in the console output, your blockchain is producing new blocks and reaching consensus about the state they describe.
+
+1. Open a new terminal shell on your computer.
+
+1. In the new terminal, change to the root directory where you installed the front-end template.
+
+1. Start the web server for the front-end template by running the following command:
+
+   ```bash
+   yarn start
+   ```
+
+1. Open `http://localhost:8000/` in a browser to view the front-end template.
+
+1. In the Pallet Interactor component, verify that Extrinsic is selected.
+
+1. Select `contracts` from the list of pallets available to call.
+
+   ![View the contracts pallets](/media/images/docs/tutorials/add-a-pallet/contracts-pallet.png)
+
+## Next steps
+
+In this tutorial, you learned:
+
+- How to import the Contracts pallet.
+- How to expose the Contracts pallet RPC endpoints API.
+- How to update the outer node.
+- How to verify the Contracts pallet is available in the runtime using the front-end template.
+
+To begin using the Contracts pallet, you'll need to start writing some smart contracts to deploy.
+Explore the following topics and tutorials to learn more.
+
 - [Custom RPCs](/build/custom-rpc/)
 - [Prepare your first contract](/tutorials/smart-contracts/prepare-your-first-contract/)
-- [Develop a smart contract](/tutorials/smart-contracts/develop-a-smart-contract/)
-  > > > > > > > main+- [Develop a smart contract](/tutorials/smart-contracts/develop-a-smart-contract/)