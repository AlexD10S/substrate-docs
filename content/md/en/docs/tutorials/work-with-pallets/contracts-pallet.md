---
title: Configure the contracts pallet
description: Add the contracts pallet to the Substrate node template runtime to prepare for writing smart contracts.
keywords:
---

If you completed the [Build a local blockchain](/tutorials/get-started/build-local-blockchain/) tutorial, you already know that the Substrate [node template](https://github.com/substrate-developer-hub/substrate-node-template) provides a working runtime that includes some **pallets** to get you started.
In [Add a pallet to the runtime](/tutorials/work-with-pallets/add-a-pallet/), you learned the basic common steps for adding a new pallet to the runtime.
However, each pallet requires you to configure specific parameters and types.
To see what that entails, this tutorial demonstrates adding a more complex pallet to the runtime.
In this tutorial, you'll add the [Contracts pallet](https://paritytech.github.io/substrate/master/pallet_contracts/) so that you can support smart contract development for your blockchain.

If you completed the [Add a pallet to the runtime](/tutorials/work-with-pallets/add-a-pallet/) tutorial, you'll notice some familiar patterns when adding the Contracts pallet.
This tutorial focuses less on those common patterns and more on the the settings that are specifically required to add the Contracts pallet.

## Before you begin

Before starting this tutorial, verify the following:

- You have downloaded and compiled the `latest` version of the
  [Substrate node template](https://github.com/substrate-developer-hub/substrate-node-template/tree/latest).

- You have downloaded and installed the
  [Substrate front-end template](https://github.com/substrate-developer-hub/substrate-node-template/tree/latest) as described in
  [Build a local blockchain](/tutorials/get-started/build-local-blockchain/).

## Add the pallet dependencies

Any time you add a pallet to the runtime, you need to import the appropriate crate and update the dependencies for the runtime.
For the Contracts pallet, you need to import the `pallet-contracts` crate.

To import the `pallet-contracts` crate:

1. Open a terminal shell and change to the root directory for the node template.

1. Open the `runtime/Cargo.toml` configuration file in a text editor.

<<<<<<< HEAD
1. Locate the `[dependencies]` section and note how other pallets are imported.
=======
1. Locate the [dependencies] section and note how other pallets are imported.
>>>>>>> 5392a036

1. Copy an existing pallet dependency description and replace the pallet name with `pallet-contracts` to make the pallet available to the node template runtime.

   For example, add a line similar to the following:

   ```toml
   pallet-contracts = { version = "4.0.0-dev", default-features = false, git = "https://github.com/paritytech/substrate.git", branch = "polkadot-v0.9.24" }
<<<<<<< HEAD
   ```

1. Import the `pallet-contracts-primitives` crate to make it available to the node template runtime by adding it to the list of dependencies.

   In most cases, you specify the same information for every pallet in any given version of the node template.
   However, if the compiler indicates a different version than the one you have specified is found, you might need to modify the dependency to match the version the compiler identifies.
   For example, if the compile found version 6.0.0 for the `pallet-contracts-primitives` crate:

   ```toml
   pallet-contracts-primitives = { version = "6.0.0", default-features = false, git = "https://github.com/paritytech/substrate.git", branch = "polkadot-v0.9.24" }
   ```

=======
   ```

1. Import the `pallet-contracts-primitives` crate to make it available to the node template runtime by adding it to the list of dependencies.
   
   In most cases, you specify the same information for every pallet in any given version of the node template.
   However, if the compiler indicates a different version than the one you have specified is found, you might need to modify the dependency to match the version the compiler identifies.
   For example, if the compile found version 6.0.0 for the `pallet-contracts-primitives` crate:

   ```toml
   pallet-contracts-primitives = { version = "6.0.0", default-features = false, git = "https://github.com/paritytech/substrate.git", branch = "polkadot-v0.9.24" }
   ```

>>>>>>> 5392a036
1. Add the Contracts pallet to the list of `std` features so that its features are included when the runtime is built as a platform native binary.

   ```toml
   [features]
   default = ["std"]
   std = [
      "codec/std",
      "scale-info/std",
      "frame-executive/std",
      "frame-support/std",
      "frame-system-rpc-runtime-api/std",
      "frame-system/std",
      "pallet-aura/std",
      "pallet-balances/std",
      "pallet-contracts/std",
      "pallet-contracts-primitives/std",
   ]
   ```

1. Save your changes and close the `runtime/Cargo.toml` file.

1. Check that your runtime compiles correctly by running the following command:

   ```bash
   cargo check -p node-template-runtime
   ```

## Implement the Contracts configuration trait

Now that you have successfully imported the pallets for smart contracts, you are ready to implement the parameters and types in the runtime.
If you have explored other tutorials, you might already know that every pallet has a configuration trait—called `Config`—that the runtime must implement.

If you review the Rust API documentation for [`pallet_contracts::Config`](https://paritytech.github.io/substrate/master/pallet_contracts/pallet/trait.Config.html), you'll notice that—unlike the Nicks pallet—this pallet has many associated types, so the code in this tutorial is going to be more complex than previous tutorials.

To implement the `Config` trait for the Contracts pallet in the runtime:

1. Open the `runtime/src/lib.rs` file in a text editor.

1. Locate the `pub use frame_support` block and add `Nothing` to the list of traits.

   For example:

   ```rust
   pub use frame_support::{
    construct_runtime, parameter_types,
    traits::{
      ConstU128, ConstU32, ConstU64, ConstU8, KeyOwnerProofSystem, Randomness, StorageInfo,Nothing
    },
    weights::{
     constants::{BlockExecutionWeight, ExtrinsicBaseWeight, RocksDbWeight, WEIGHT_PER_SECOND},
     IdentityFee, Weight,
    },
    StorageValue,
   };
   ```

1. Add a line to import the default contract weight from the Contracts pallet.
   For example:

   ```rust
   pub use frame_system::Call as SystemCall;
   pub use pallet_balances::Call as BalancesCall;
   pub use pallet_timestamp::Call as TimestampCall;
   use pallet_transaction_payment::CurrencyAdapter;
   use pallet_contracts::DefaultContractAccessWeight; // Add this line
   ```

1. Add the constants required by the Contracts pallet to the runtime.

   For example:

   ```rust
   /* After this block */
   // Time is measured by number of blocks.
   pub const MINUTES: BlockNumber = 60_000 / (MILLISECS_PER_BLOCK as BlockNumber);
   pub const HOURS: BlockNumber = MINUTES * 60;
   pub const DAYS: BlockNumber = HOURS * 24;

   /* Add this block */
   // Contracts price units.
   pub const MILLICENTS: Balance = 1_000_000_000;
   pub const CENTS: Balance = 1_000 * MILLICENTS;
   pub const DOLLARS: Balance = 100 * CENTS;

   const fn deposit(items: u32, bytes: u32) -> Balance {
    items as Balance * 15 * CENTS + (bytes as Balance) * 6 * CENTS
   }
   const AVERAGE_ON_INITIALIZE_RATIO: Perbill = Perbill::from_percent(10);
   /*** End Added Block ***/
   ```

1. Add the parameter types and implement the `Config` trait for `pallet_contracts` in the runtime.

   For example:

   ```rust
   /*** Add a block similar to the following ***/
   parameter_types! {
      pub const DepositPerItem: Balance = deposit(1, 0);
      pub const DepositPerByte: Balance = deposit(0, 1);
      pub const DeletionQueueDepth: u32 = 128;
      pub DeletionWeightLimit: Weight = AVERAGE_ON_INITIALIZE_RATIO * BlockWeights::get().max_block;
      pub Schedule: pallet_contracts::Schedule<Runtime> = Default::default();
   }
   
   impl pallet_contracts::Config for Runtime {
      type Time = Timestamp;
      type Randomness = RandomnessCollectiveFlip;
      type Currency = Balances;
      type Event = Event;
      type Call = Call;
      type CallFilter = frame_support::traits::Nothing;
      type WeightPrice = pallet_transaction_payment::Pallet<Self>;
      type WeightInfo = pallet_contracts::weights::SubstrateWeight<Self>;
      type ChainExtension = ();
      type Schedule = Schedule;
      type CallStack = [pallet_contracts::Frame<Self>; 31];
      type DeletionQueueDepth = DeletionQueueDepth;
      type DeletionWeightLimit = DeletionWeightLimit;
      type DepositPerByte = DepositPerByte;
      type DepositPerItem = DepositPerItem;
      type AddressGenerator = pallet_contracts::DefaultAddressGenerator;
      type ContractAccessWeight = DefaultContractAccessWeight<BlockWeights>;
      type MaxCodeLen = ConstU32<{ 256 * 1024 }>;
      type RelaxedMaxCodeLen = ConstU32<{ 512 * 1024 }>;
   }
   /*** End added block ***/
   ```

   For more information about the configuration of the Contracts pallet and how the types and parameters are used, see the [Contracts pallet source code](https://github.com/paritytech/substrate/blob/master/frame/contracts/src/lib.rs).

1. Add `pallet_contracts` to the `construct_runtime!` macro.

   For example:

   ```rust
   // Create the runtime by composing the FRAME pallets that were previously configured
   construct_runtime!(
      pub enum Runtime where
        Block = Block,
        NodeBlock = opaque::Block,
        UncheckedExtrinsic = UncheckedExtrinsic
      {
         System: frame_system,
         RandomnessCollectiveFlip: pallet_randomness_collective_flip,
         Timestamp: pallet_timestamp,
         Aura: pallet_aura,
         Grandpa: pallet_grandpa,
         Balances: pallet_balances,
         TransactionPayment: pallet_transaction_payment,
         Sudo: pallet_sudo,
         Contracts: pallet_contracts,
      }
   );
   ```

1. Save your changes and close the `runtime/src/lib.rs` file.

1. Check that your runtime compiles correctly by running the following command:

   ```bash
   cargo check -p node-template-runtime
   ```

   Although the runtime should compile, you cannot yet compile the entire node.

## Expose the Contracts API

Some pallets, including the Contracts pallet, expose custom runtime APIs and RPC endpoints.
You are not required to enable the RPC calls on the Contracts pallet to use it on chain.
However, it is useful to expose the APIs and endpoints for the Contracts pallet because doing so enables you to perform the following tasks:

- Read contract state from off chain.
- Make calls to node storage without making a transaction.

To expose the Contracts RPC API:

1. Open the `runtime/Cargo.toml` file in a text editor.

1. Add the description for the `pallet-contracts-rpc-runtime-api` pallet to the `[dependencies]` section using the same version and branch information as other pallets.

   For example:

   ```toml
   pallet-contracts-rpc-runtime-api = { version = "4.0.0-dev", default-features = false, git = "https://github.com/paritytech/substrate.git", branch = "polkadot-v0.9.24" }
   ```

1. Add `pallet-contracts-rpc-runtime-api` to the list of `std` features so that its features are included when the runtime is built as a native binary.

   ```toml
   [features]
   default = ["std"]
   std = [
      "codec/std",
      ...
      "pallet-contracts/std",
      "pallet-contracts-primitives/std",
      "pallet-contracts-rpc-runtime-api/std",
      ...
   ]
   ```

1. Save your changes and close the `runtime/Cargo.toml` file.

1. Open the `runtime/src/lib.rs` file in a text editor and enable debugging for contracts by adding the following constant:

   ```rust
   const CONTRACTS_DEBUG_OUTPUT: bool = true;
   ```

1. Open the `runtime/src/lib.rs` file and implement the contracts runtime API in the
   `impl_runtime_apis!` macro near the end of the runtime `lib.rs` file.

   For example within `impl_runtime_apis! { }` the section:

   ```rust
   /*** Add this block ***/
   impl pallet_contracts_rpc_runtime_api::ContractsApi<Block, AccountId, Balance, BlockNumber, Hash>
     for Runtime
     {
      fn call(
         origin: AccountId,
         dest: AccountId,
         value: Balance,
         gas_limit: u64,
         storage_deposit_limit: Option<Balance>,
         input_data: Vec<u8>,
      ) -> pallet_contracts_primitives::ContractExecResult<Balance> {
         Contracts::bare_call(origin, dest, value, gas_limit, storage_deposit_limit, input_data, CONTRACTS_DEBUG_OUTPUT)
      }
      
      fn instantiate(
         origin: AccountId,
         value: Balance,
         gas_limit: u64,
         storage_deposit_limit: Option<Balance>,
         code: pallet_contracts_primitives::Code<Hash>,
         data: Vec<u8>,
         salt: Vec<u8>,
      ) -> pallet_contracts_primitives::ContractInstantiateResult<AccountId, Balance> {
         Contracts::bare_instantiate(origin, value, gas_limit, storage_deposit_limit, code, data, salt, CONTRACTS_DEBUG_OUTPUT)
         }
         
      fn upload_code(
         origin: AccountId,
         code: Vec<u8>,
         storage_deposit_limit: Option<Balance>,
      ) -> pallet_contracts_primitives::CodeUploadResult<Hash, Balance> {
         Contracts::bare_upload_code(origin, code, storage_deposit_limit)
      }
      
      fn get_storage(
         address: AccountId,
         key: [u8; 32],
         ) -> pallet_contracts_primitives::GetStorageResult {
         Contracts::get_storage(address, key)
         }
      }
      ```

1. Save your changes and close the `runtime/src/lib.rs` file.

1. Check that your runtime compiles correctly by running the following command:

   ```bash
   cargo check -p node-template-runtime
   ```

## Update the outer node

At this point, you have finished adding the Contracts pallet to the runtime.
Now, you need to consider whether the outer node requires any corresponding updates.
Substrate provides an RPC server to interact with the node.
However, the default RPC server does not provide access to the Contracts pallet.
To interact with the Contracts pallet, you must extend the existing RPC server to include the Contracts pallet and the Contracts RPC API.
For the Contracts pallet to take advantage of the RPC endpoint API, you need to add the custom RPC endpoint to the outer node configuration.

To add the RPC API extension to the outer node:

1. Open the `node/Cargo.toml` file in a text editor and add the Contracts and Contracts RPC crates to the `[dependencies]` sections.

   For example:

   ```toml
   pallet-contracts = { version = "4.0.0-dev", git = "https://github.com/paritytech/substrate.git", branch = "polkadot-v0.9.24" }
   pallet-contracts-rpc = { version = "4.0.0-dev", git = "https://github.com/paritytech/substrate.git", branch = "polkadot-v0.9.24" }
   ```

   Because you have exposed the runtime API and are now working in code for the outer node, you don't need to use `no_std` configuration, so you don't have to maintain a dedicated `std` list of features.

1. Save your changes and close the `node/Cargo.toml` file.

1. Open the `node/src/rpc.rs` file in a text editor and locate the following line.

   ```rust
   use node_template_runtime::{opaque::Block, AccountId, Balance, Index};
   ```

1. Add `BlockNumber` and `Hash` to the existing `use node_template_runtime` declaration.

   ```rust
   use node_template_runtime::{opaque::Block, AccountId, Balance, Index, BlockNumber, Hash}; 
   ```

1. Add `use pallet_contracts_rpc` to the file.

   ```rust
   use pallet_transaction_payment_rpc::{TransactionPayment, TransactionPaymentApiServer};
   use substrate_frame_rpc_system::{System, SystemApiServer};
   use pallet_contracts_rpc::{Contracts, ContractsApiServer}; // Add this line
   ```

1. Add the Contracts RPC pallet to the `create_full` function for RPC extensions.

   ```rust
   /// Instantiate all full RPC extensions.
   pub fn create_full<C, P>(
      deps: FullDeps<C, P>,
   ) -> Result<RpcModule<()>, Box<dyn std::error::Error + Send + Sync>>
   where
      C: ProvideRuntimeApi<Block>,
      C: HeaderBackend<Block> + HeaderMetadata<Block, Error = BlockChainError> + 'static,
      C: Send + Sync + 'static,
      C::Api: substrate_frame_rpc_system::AccountNonceApi<Block, AccountId, Index>,
      C::Api: pallet_transaction_payment_rpc::TransactionPaymentRuntimeApi<Block, Balance>,
      C::Api: pallet_contracts_rpc::ContractsRuntimeApi<Block, AccountId, Balance, BlockNumber, Hash>, // Add this line
      C::Api: BlockBuilder<Block>,
      P: TransactionPool + 'static,

1. Add the extension for the Contracts RPC API.

   ```rust
 module.merge(System::new(client.clone(), pool.clone(), deny_unsafe).into_rpc())?;
 module.merge(TransactionPayment::new(client.clone()).into_rpc())?;
 module.merge(Contracts::new(client.clone()).into_rpc())?; // Add this line
   ```

1. Save your changes and close the `node/src/rpc.rs` file.

1. Check that your runtime compiles correctly by running the following command:

   ```bash
   cargo check -p node-template-runtime
   ```

If there are no errors, you are ready to compile.

1. Compile the node in release mode by running the following command:

   ```bash
   cargo build --release
   ```

## Start the local Substrate node

After your node compiles, you are ready to start the Substrate node that has been enhanced with smart contract capabilities from the [Contracts pallet](https://paritytech.github.io/substrate/master/pallet_contracts/index.html) and interact with it using the front-end template.

To start the local node:

1. Open a terminal shell, if necessary.

1. Change to the root directory of the Substrate node template.

1. Start the node in development mode by running the following command:

   ```shell
   ./target/release/node-template --dev
   ```

1. Verify your node is up and running successfully by reviewing the output displayed in the terminal.

   If the number after `finalized` is increasing in the console output, your blockchain is producing new blocks and reaching consensus about the state they describe.

1. Open a new terminal shell on your computer.

1. In the new terminal, change to the root directory where you installed the front-end template.

1. Start the web server for the front-end template by running the following command:

   ```bash
   yarn start
   ```

1. Open `http://localhost:8000/` in a browser to view the front-end template.

1. In the Pallet Interactor component, verify that Extrinsic is selected.

1. Select `contracts` from the list of pallets available to call.

   ![View the contracts pallets](/media/images/docs/tutorials/add-a-pallet/contracts-pallet.png)

## Next steps

In this tutorial, you learned:

- How to import the Contracts pallet.
- How to expose the Contracts pallet RPC endpoints API.
- How to update the outer node.
- How to verify the Contracts pallet is available in the runtime using the front-end template.

To begin using the Contracts pallet, you'll need to start writing some smart contracts to deploy.
Explore the following topics and tutorials to learn more.

- [Custom RPCs](/main-docs/build/custom-rpc/)
- [Prepare your first contract](/tutorials/smart-contracts/first-smart-contract/)
- [Develop a smart contract](/tutorials/smart-contracts/develop-contract/)<|MERGE_RESOLUTION|>--- conflicted
+++ resolved
@@ -35,11 +35,7 @@
 
 1. Open the `runtime/Cargo.toml` configuration file in a text editor.
 
-<<<<<<< HEAD
 1. Locate the `[dependencies]` section and note how other pallets are imported.
-=======
-1. Locate the [dependencies] section and note how other pallets are imported.
->>>>>>> 5392a036
 
 1. Copy an existing pallet dependency description and replace the pallet name with `pallet-contracts` to make the pallet available to the node template runtime.
 
@@ -47,33 +43,18 @@
 
    ```toml
    pallet-contracts = { version = "4.0.0-dev", default-features = false, git = "https://github.com/paritytech/substrate.git", branch = "polkadot-v0.9.24" }
-<<<<<<< HEAD
    ```
 
 1. Import the `pallet-contracts-primitives` crate to make it available to the node template runtime by adding it to the list of dependencies.
 
    In most cases, you specify the same information for every pallet in any given version of the node template.
    However, if the compiler indicates a different version than the one you have specified is found, you might need to modify the dependency to match the version the compiler identifies.
-   For example, if the compile found version 6.0.0 for the `pallet-contracts-primitives` crate:
+   For example, if the compiler found version 6.0.0 for the `pallet-contracts-primitives` crate:
 
    ```toml
    pallet-contracts-primitives = { version = "6.0.0", default-features = false, git = "https://github.com/paritytech/substrate.git", branch = "polkadot-v0.9.24" }
    ```
 
-=======
-   ```
-
-1. Import the `pallet-contracts-primitives` crate to make it available to the node template runtime by adding it to the list of dependencies.
-   
-   In most cases, you specify the same information for every pallet in any given version of the node template.
-   However, if the compiler indicates a different version than the one you have specified is found, you might need to modify the dependency to match the version the compiler identifies.
-   For example, if the compile found version 6.0.0 for the `pallet-contracts-primitives` crate:
-
-   ```toml
-   pallet-contracts-primitives = { version = "6.0.0", default-features = false, git = "https://github.com/paritytech/substrate.git", branch = "polkadot-v0.9.24" }
-   ```
-
->>>>>>> 5392a036
 1. Add the Contracts pallet to the list of `std` features so that its features are included when the runtime is built as a platform native binary.
 
    ```toml
