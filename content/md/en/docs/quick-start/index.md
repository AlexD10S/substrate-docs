---
title: Quick start
description: Get started with Substrate.
keywords:
---

All of the Substrate tutorials and how-to guides require you to build and run a Substrate node in your development environment.
To help you set up a working environment quickly, the [Substrate Developer Hub](https://github.com/substrate-developer-hub/) maintains several _templates_ for you to use.

The Developer Hub snapshot of the [substrate-node-template](https://github.com/substrate-developer-hub/substrate-node-template/releases/tag/latest) includes everything you need to get started with a core set of features.

This _Quick start_ assumes that you are setting up a development environment for the first time and want to try out running a single blockchain node on your local computer.

To keep things simple, you'll connect to the local node using a web browser and look up a balance for a predefined sample account.

## Before you begin

Before you begin, verify the following:

- You have an internet connection and access to an interactive shell terminal on your local computer.

- You are generally familiar with software development and using command-line interfaces.

- You have the Rust compiler and toolchain installed.

  You can check whether you have Rust installed by running the `rustup show` command.
  If Rust is installed, this command displays version information for the toolchain and compiler.
  If Rust is not installed, the command doesn't return any output.
  For information about installing Rust, see [Install](/main-docs/install).

## Build the node template

1. Clone the node template repository using the `latest` tag by running the following command:

   ```sh
   git clone --branch latest --depth 1 https://github.com/substrate-developer-hub/substrate-node-template
   ```

1. Change to the root of the cloned directory:

   ```sh
   cd substrate-node-template
   ```

1. Compile the node template:

   ```sh
   cargo build --package node-template --release
   ```

   Because of the number of packages involved, compiling the node can take several minutes.

## Start the node

1. Verify that your node is ready to use and see information about the command-line options available by running the following command:

   ```sh
   ./target/release/node-template --help
   ```

   The usage information displays the command-line options you can use to:

   - start the node
   - work with accounts
   - modify node operations

1. View account information for the predefined `Alice` development account by running the following command:

   ```sh
   ./target/release/node-template key inspect //Alice
   ```

   The command displays the following account information:

   ```sh
   Secret Key URI `//Alice` is account:
   Network ID:        substrate 
   Secret seed:       0xe5be9a5092b81bca64be81d212e7f2f9eba183bb7a90954f7b76361f6edb5c0a
   Public key (hex):  0xd43593c715fdd31c61141abd04a99fd6822c8558854ccde39a5684e7a56da27d
   Account ID:        0xd43593c715fdd31c61141abd04a99fd6822c8558854ccde39a5684e7a56da27d
   Public key (SS58): 5GrwvaEF5zXb26Fz9rcQpDWS57CtERHpNehXCPcNoHGKutQY
   SS58 Address:      5GrwvaEF5zXb26Fz9rcQpDWS57CtERHpNehXCPcNoHGKutQY
   ```

1. Start the node in development mode by running the following command:

   ```sh
   ./target/release/node-template --dev
   ```

   In development mode, the chain doesn't require any peer computers to finalize blocks.
   As the node starts, the terminal displays output about the operations performed.
   If you see messages that blocks are being proposed and finalized, you have a running node.

   ```text
   ... Idle (0 peers), best: #3 (0xcc78…5cb1), finalized #1 ...
   ... Starting consensus session on top of parent ...
   ... Prepared block for proposing at 4 (0 ms) ...
   ```

## Connect to the node

1. Create a simple HTML file with JavaScript and the [Polkadot-JS API](https://polkadot.js.org/docs/) to interact with the blockchain.

   For example, create an `index.html` file that uses JavaScript and HTML to:

   - take an account address as input
   - look up the account balance using an onClick event
   - display the balance for the account as output

   This sample [index.html](https://github.com/substrate-developer-hub/substrate-docs/blob/main/static/assets/quickstart/index.html) provides a simple example of how to use JavaScript, the Polkadot-JS API, and HTML to get an account balance.

1. Copy and paste the `index.html` sample code into a new file in your text editor and save the file on your local computer.

1. Open the `index.html` file in a web browser.

1. Copy and paste the SS58 Address for the `Alice` account in the input field, then click **Get Balance**.

<<<<<<< HEAD
   <a href="assets/tutorials/cumulus/chain-specs/rococo-custom-2-plain.json" download target="_blank">Click here to download</a>

1. Navigate to the Accounts page, and attempt a transfer from some development pre-funded accounts.
=======
<!--1. Open the [index.html](/examples/quickstart/index.html) file in a web browser.-->
>>>>>>> 993416b3

## Stop the node

1. Go to the terminal that displays blockchain operations.

1. Stop the local blockchain and clear all state by pressing `ctrl-c`.

## Where to go next

In this _Quick start_, you learned how to compile and run a single blockchain node on your local computer.
To start learning how to customize its features, explore the following resources:

- [Architecture](/main-docs/fundamentals/architecture/)
- [Runtime development](/main-docs/fundamentals/runtime-intro/)
- [Rust for Substrate](/main-docs/fundamentals/rust-basics/)<|MERGE_RESOLUTION|>--- conflicted
+++ resolved
@@ -116,13 +116,7 @@
 
 1. Copy and paste the SS58 Address for the `Alice` account in the input field, then click **Get Balance**.
 
-<<<<<<< HEAD
-   <a href="assets/tutorials/cumulus/chain-specs/rococo-custom-2-plain.json" download target="_blank">Click here to download</a>
-
-1. Navigate to the Accounts page, and attempt a transfer from some development pre-funded accounts.
-=======
 <!--1. Open the [index.html](/examples/quickstart/index.html) file in a web browser.-->
->>>>>>> 993416b3
 
 ## Stop the node
 
