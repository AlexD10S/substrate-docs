---
title: FRAME macros
description:
keywords:
---

<<<<<<< HEAD
Substrate uses [Rust macros](https://doc.rust-lang.org/book/ch19-06-macros.html) to aggregate the logic derived from the pallets you implement for a runtime.
These runtime macros allow developers to focus on runtime logic rather than encoding and decoding on-chain
variables or writing extensive blocks of code to achieve [basic blockchain fundamentals](/fundamentals/runtime-intro#core-primitives). This offloads a lot of the heavy lifting from blockchain development efforts and removes the need to duplicate code.
=======
Substrate uses customized [Rust macros](https://doc.rust-lang.org/book/ch19-06-macros.html) to generate code and aggregate the logic from the pallets you implement for a runtime.
These runtime macros allow you to focus on your runtime logic rather than spending time on encoding and decoding on-chain variables or duplicating the code required for [basic blockchain development](/main-docs/fundamentals/runtime-intro#core-primitives).
>>>>>>> d64d09c5

This section provides an overview of the types of macros available in Rust and highlights how the specific FRAME macros are used in runtime development.

## Macro basics

In computer programming, macros are lines of code that encapsulate a preset sequence of instructions to execute. 
As code that writes code, macros enable you to abstract repetitive operations and simply the code you need to write.
With macros, you can declare complex data structures implicitly.

In Rust, macros can be **declarative macros** or **procedural macros**.

[Declarative macros](https://doc.rust-lang.org/book/ch19-06-macros.html#declarative-macros-with-macro_rules-for-general-metaprogramming) enable you to declare a pattern and compare the result of an expression to the pattern, then execute any additional lines code based on whether the pattern was matched..
Declarative macros are widely-used in Rust programming.

[Procedural macros](https://doc.rust-lang.org/book/ch19-06-macros.html#procedural-macros-for-generating-code-from-attributes) are similar to functions.
Unlike the pattern-matching done in declarative macros, procedural macros take code as input, perform some set of instructions on the input, and produce code as output.
There are three types of procedural macros: 

- [Custom `derive` macros](https://doc.rust-lang.org/book/ch19-06-macros.html#how-to-write-a-custom-derive-macro) enable you to define and reuse the implementation of a trait for a given type.
  The `derive` macro is particularly useful for defining the implementation for custom runtime types that must satisfy specific traits.
  
- [Attribute-like macros](https://doc.rust-lang.org/book/ch19-06-macros.html#attribute-like-macros) enable you to create new attributes to generate code.

- [Function-like macros](https://doc.rust-lang.org/book/ch19-06-macros.html#function-like-macros) enable you to define macros that operate like function calls to generate code.

Because macros are expanded before the compiler interprets the lines of code they contain, they can define complex data structures and operations.
FRAME macros take advantage of the different types of macros to provide shortcut abstractions to what is often complex blocks of code.
However, the abstraction that macros provide can make the runtime code somewhat difficult to follow.

To learn more about the FRAME macros used in the Substrate runtime, you can install and use [cargo-expand](https://docs.rs/crate/cargo-expand).
After you install cargo-expand, you can use the `cargo expand` command to display the results of the code contained in the macros the runtime uses.

## FRAME support and system macros

Substrate primitives and FRAME both rely on a collection of different macros.
This section provides an overview of the macros provided in the FRAME support and FRAME system libraries.
In most cases, these macros provide the framework that other pallets depend on and you should be familiar with how and where they are used in the runtime logic.
After the overview, this section describes the specific macros that you are most likely to use as a runtime developer. 

### FRAME support macros

The `frame_support` crate provides many of the most important declarative, derive, attribute-like, and function-like macros used in the runtime.
A few of the important macros that you should be familiar with from the `frame_support` crate include the following:

- `construct_runtime`	used to construct runtime from the list of pallets you have implemented.
- `match_types`	used to create a type that implements the `Contains` trait with syntax similar to `matches!`.
- `parameter_types`	used to create new implementations of the `Get` trait.	

For additional information about the macros in the `frame_support` crate, see the Rust documentation for [Macros](https://paritytech.github.io/substrate/master/frame_support/index.html#macros), [Derive macros](https://paritytech.github.io/substrate/master/frame_support/index.html#derives), and [Attribute macros](https://paritytech.github.io/substrate/master/frame_support/index.html#attributes).

### FRAME system macros

The `frame_system` crate uses macros to define primitives that provide access to core data types and shared utilities. 
These primitives and associated macros form the foundation for many node operations both in the outer node and in the runtime and act as the base layer for other pallets to interact with the Substrate framework.

A few of the important primitives and macros that you should be familiar with from the `frame_system` crate include the following:

- [`sp_core`](https://paritytech.github.io/substrate/master/sp_core/index.html)
  
  - `map`	used to initialize a key-value collection from array.
  - `RuntimeDebug` used to debug the runtime.
  
  For more information about `sp_core` function-like macros, see [Macros](https://paritytech.github.io/substrate/master/sp_core/index.html#macros).

- [`sp_runtime`](https://paritytech.github.io/substrate/master/sp_runtime/index.html)

  - `bounded_btree_map`	used to build a bounded `btree-map` from given literals.
  - `bounded_vec`	used to build a bounded `vec` from given literals.
  - `impl_opaque_keys` used to implement `OpaqueKeys` for a described data structure.
  - `parameter_types` used to create new implementations of the `Get` trait.

  For more information about `sp_runtime` function-like macros, see [Macros](https://paritytech.github.io/substrate/master/sp_runtime/index.html#macros).
  For information about `sp_runtime` derive macros, see [Derive macros](https://paritytech.github.io/substrate/master/sp_runtime/index.html#derives).

- [`sp_api`](https://paritytech.github.io/substrate/master/sp_api/index.html)
  
  - `decl_runtime_apis`	used to declare specified traits as runtime APIs.
  - `impl_runtime_apis`	used to tag specified trait implementations as runtime APIs.
  
  For more information about `sp_api` function-like macros, see [Macros](https://paritytech.github.io/substrate/master/sp_api/index.html#macros).

- [`sp_std`](https://paritytech.github.io/substrate/master/sp_std/index.html)
  
  - `if_std`	used to indicate code that should only be run when the `std` feature set is enabled.
  - `map`	used to initialize a key-value collection from array.
  - `vec`	used to create a vector containing the arguments.
  
  For more information about `sp_std` function-like macros, see [Macros](https://paritytech.github.io/substrate/master/sp_std/index.html#macros).

- [`sp_version`](https://paritytech.github.io/substrate/master/sp_version/index.html)
  
  - `create_apis_vec`	used to create a vector of API declarations.
  - `create_runtime_str` used to create a `RuntimeString` constant.
  - `runtime_version`	used as an attribute that accepts the version declaration of a runtime and generates a custom WebAssembly section with the equivalent contents.

You'll see these many of these crates listed as dependencies in the runtime and node `Cargo.toml` file for the node template.

## Macros for composing pallets

As discussed in [Building custom pallets](/fundamentals/runtime-intro#building-custom-pallets), most FRAME pallets are composed using a common set of sections.
Macros make building each of those sections more modular and extensible.
This section describes the macros available and how to use them to build your custom runtime.

### #[pallet]

The `#[pallet]` macro is required to declare a pallet.
This [attribute macro](https://paritytech.github.io/substrate/master/frame_support/attr.pallet.html) is an attribute of the pallet module (`mod pallet`).
Within the `pallet` module, the `#[pallet]` macro serves as an entry point for additional `#[pallet::*]` macros that describe the attributes used to identify the specific items the pallet requires.
For example, a pallet typically includes a set of types, functions, and trait implementations that are aggregated by the `construct_runtime!` macro to build the runtime.

```rust
#[pallet]
pub mod pallet {
...
}
```

Inside the module, the macro parses items with the attribute `#[pallet::*]`.
Some `#[pallet::*]` attributes are mandatory and some are optional.

You can import system-level types from the `frame_support` and `frame_system` crates automatically by using the `pallet_prelude` from those crates.
For example:

```rust
#[pallet]
pub mod pallet {
		use frame_support::pallet_prelude::*;
		use frame_system::pallet_prelude::*;
		...
}
```

The `#[pallet]` macro is similar to a derive macro in that it expands the pallet types and trait implementations by reading the input.
In most cases, the macro doesn't modify any input. 
However, there are a few specific scenarios where—unlike a derive macro—this macro modifies its input.

The macro will modify the input in the following circumstances:

- If a **generic** is replaced with a **type**
  
  For example, this can occur if the inner type of an item in `pub struct Pallet<..>(_)` is replaced in the `pallet::storage` macro with a type that implements the `StorageInstance` trait.

- If a **function or data structure** is **changed** 
  
  For example, this can occur if the `pallet::type_value` macro changes a function item into a struct and trait implementation.

- If **docs** are **not provided** by the user
  
  For example, if no documentation is provided, the macro `pallet::pallet` modifies the input to add documentation above the `struct Pallet<T>(_);` item.

### #[pallet::config]

The [`#[pallet::config]`](https://paritytech.github.io/substrate/master/frame_support/attr.pallet.html#config-trait-palletconfig-mandatory) macro is required to define the generic data types that the pallet uses.

This macro provides the constants that are part of the system-level [`Config` trait](https://paritytech.github.io/substrate/master/frame_system/pallet/trait.Config.html) for the pallet.

The Config trait for this macro must be defined as a regular trait definition named `Config` that includes the system-level `frame_system::Config` trait.
The definition can include other top-level traits and a where clause.
For example:

```rust
#[pallet::config]
pub trait Config: frame_system::Config + $optionally_some_other_supertraits
$optional_where_clause
{
...
}
```

To bypass the `frame_system::Config` requirement, you can use the attribute `#[pallet::disable_frame_system_supertrait_check]`.
For example:

```rust
#[pallet::config]
#[pallet::disable_frame_system_supertrait_check]
pub trait Config: pallet_timestamp::Config {}
```

### #[pallet::constant]

The `#[pallet::constant]` macro provides the `Config` trait—inside the [`#[pallet::config]`](https://paritytech.github.io/substrate/master/frame_support/attr.pallet.html#config-trait-palletconfig-mandatory) macro—with the types and attributes it needs for the runtime and generates associated metadata.

This macro adds information about the constants used in a pallet to the runtime metadata, including: 

- the constant name
- the name of the associated types
- the constant value
- the value returned by `Get::get()` for the constant
  
For example, you can use `#[pallet::constant]` to add `type MyGetParam` to the metadata:

```rust
#[pallet::config]
pub trait Config: frame_system::Config {
	#[pallet::constant] // puts attributes in metadata
	type MyGetParam: Get<u32>;
}
```

### #[pallet::extra_constants]

The [`#[pallet::extra_constants]`](https://paritytech.github.io/substrate/master/frame_support/attr.pallet.html#extra-constants-palletextra_constants-optional) macro enables you to add constants to the metadata.

For example, you can declare a function that returns a generated value. 
You can then use the  `#[pallet::extra_constants]` macro to add the information for the generated value to the metadata:

```rust
#[pallet::extra_constants]
impl<T: Config> Pallet<T> {
  //Example function using extra_constants
  fn example_extra_constants() -> u128 { 4u128 }
}
```

### #[pallet::pallet]

The [`#[pallet::pallet]`](https://paritytech.github.io/substrate/master/frame_support/attr.pallet.html#pallet-struct-placeholder-palletpallet-mandatory) macro is required to declare the pallet data structure placeholder to be used by `construct_runtime!` macro.
This macro must be defined as a struct named Pallet with a generic type <T> and no where clause.

For example:

```rust
#[pallet::pallet]
pub struct Pallet<T>(_);
```

This macro can generate the `Store` trait to contain an associated type for each storage item if you provide the  `#[pallet::generate_store($vis trait Store)]` attribute macro.

For example:

```rust
#[pallet::pallet]
#[pallet::generate_store(pub(super) trait Store)]
pub struct Pallet<T>(_);
```

For more information about working with storage and this macro, see the [macro expansion](https://paritytech.github.io/substrate/master/frame_support/attr.pallet.html#macro-expansion-1) added to the `struct Pallet<T>` definition.

### #[pallet::without_storage_info]

The `#[pallet::without_storage_info]` macro enables you to define pallet storage items that don't have a fixed size.

By default, all pallet storage items are required to implement `traits::StorageInfoTrait`, so that all key and value types have a fixed size based on the bound defined in the `pallet_prelude::MaxEncodedLen` attribute.
This size limitation is required for parachain development to estimate the size of the Proof of Validity (PoV) blob.

The `#[pallet::without_storage_info]` attribute macro allows you to override the default behavior if you require unbounded storage for an entire pallet.
To use it, add the `#[pallet::without_storage_info]` attribute to the pallet struct like so:

```rust
#[pallet::pallet]
#[pallet::generate_store(pub(super) trait Store)]
#[pallet::without_storage_info]
pub struct Pallet<T>(_);
```

Note that you should only use the `#[pallet::without_storage_info]` macro if you need to make all of the storage items in your pallet unbounded.
If you only need undefined storage for a specific storage item, you can use the `#[pallet::unbounded]` attribute macro to override the fixed size constraint.

Because the `#[pallet::without_storage_info]` macro applies to all storage items in your pallet, you should only use it in a test or development environment.
You should never use the `#[pallet::without_storage_info]` attribute macro in a production environment.

For more information about working with storage and this macro, see the [macro expansion](https://paritytech.github.io/substrate/master/frame_support/attr.pallet.html#pallet-struct-placeholder-palletpallet-mandatory) added to the `struct Pallet<T>` definition.

### #[pallet::unbounded]

The `#[pallet::unbounded]` attribute macro enables you to declare a specific storage item as unbounded.
By default, all pallet storage items are required to have a fixed size.
You can use this attribute macro to override the default requirement on a specific storage item.
If you are a parachain developer, you can use this macro for storage items that will never go into the Proof of Validity (PoV) blob.

### #[pallet::hooks]

The [`#[pallet::hooks]`](https://paritytech.github.io/substrate/master/frame_support/attr.pallet.html#hooks-pallethooks-optional) macro allows you to declare optional pallet hooks to implement pallet-specific logic at specific points in the block making process.
Within the `#[pallet::hooks]` macro, you can implement the [`Hooks`](https://paritytech.github.io/substrate/master/frame_support/traits/trait.Hooks.html#provided-methods) trait to execute logic when a block is being initialized or finalized, before a runtime is upgraded, or after a runtime upgrade has been completed.

For example:

```rust
#[pallet::hooks]
impl<T: Config> Hooks<BlockNumberFor<T>> for Pallet<T> {
  // Hooks functions and logic goes here.
}
```

For more information about using hooks, see the Rust documentation for [pallet::hooks]](https://paritytech.github.io/substrate/master/frame_support/attr.pallet.html##hooks-pallethooks-optional) and [macro expansion](https://paritytech.github.io/substrate/master/frame_support/attr.pallet.html#macro-expansion-2).

### #[pallet::call]

The [`#[pallet::call]`](https://paritytech.github.io/substrate/master/frame_support/attr.pallet#call-palletcall-optional) is required to implement the functions that can be dispatched to the runtime for a pallet. Each function must:

- define a weight with the `#[pallet::weight($expr)]` attribute
- have its first argument as `origin: OriginFor<T>`
- use compact encoding for arguments using #[pallet::compact]
- return `DispatchResultWithPostInfo` or `DispatchResult`

Extrinsic requests coming into the runtime can use calls to trigger specific logic.
Calls can also be used in on-chain governance, demonstrated by the democracy pallet where calls can be voted on.
The `#[pallet::call]` aggregates all of the function call logic using the [`Call` enum](https://paritytech.github.io/substrate/master/frame_system/pallet/enum.Call.html).
The [aggregation](/reference/glossary#aggregation) enables FRAME to batch functions of the same type into a single runtime call.
The runtime then generates the associated items from the implementation defined in the `impl` code blocks.

For more information. see the Rust documentation for [pallet::call](https://paritytech.github.io/substrate/master/frame_support/attr.pallet.html#call-palletcall-optional).

### #[pallet::error]

The [`#[pallet::error]`](https://paritytech.github.io/substrate/master/frame_support/attr.pallet#error-palleterror-optional) macro allows you to define the error types that can be returned from the function calls dispatched to the runtime.
The error information is included in the runtime metadata.

The macro must be defined as an enumeration named Error with a generic type <T> and variants with or without fields.

For example:

```rust
#[pallet::error]
pub enum Error<T> {
	/// $some_optional_doc
	$SomeFieldLessVariant,
	/// $some_more_optional_doc
	$SomeVariantWithOneField(FieldType),
	...
}
```

Any field type you specify for an enumeration variant must implement the `scale_info::TypeInfo` trait and its encoded size should be as small as possible.
Field types in enum variants must also implement the [PalletError](https://paritytech.github.io/substrate/master/frame_support/traits/trait.PalletError.html) trait to compile. 

For more information, see the Rust documentation for [pallet::error]](https://paritytech.github.io/substrate/master/frame_support/attr.pallet.html#error-palleterror-optional).

### #[pallet::event]

The [`#[pallet::event]`](https://paritytech.github.io/substrate/master/frame_support/attr.pallet.html#event-palletevent-optional) macro allows you to define event types for a pallet.

This macro is similar to the `pallet::errors` macro but it can hold more information. 
The macro is defined as an enumeration named Event.

For example:

```rust
#[pallet::event]
#[pallet::generate_deposit($visibility fn deposit_event)] // Optional
pub enum Event<$some_generic> $optional_where_clause {
	/// Some doc
	$SomeName($SomeType, $YetanotherType, ...),
	...
}
```

For more information, see the Rust documentation for [pallet::event]](https://paritytech.github.io/substrate/master/frame_support/attr.pallet.html#event-palletevent-optional).

### #[pallet::storage]

The [`#[pallet::storage]`](https://paritytech.github.io/substrate/master/frame_support/attr.pallet.html#storage-palletstorage-optional) macro enables you to define abstract storage inside runtime storage and to set metadata for that storage.
This attribute macro can be used multiple times.

The `[pallet::storage]` macro can be defined using named or unnamed generics with a type alias of StorageValue, StorageMap or StorageDoubleMap.

```rust
#[pallet::storage]
#[pallet::getter(fn $getter_name)] // optional
$vis type $StorageName<$some_generic> $optional_where_clause
	= $StorageType<$generic_name = $some_generics, $other_name = $some_other, ...>;
```

For more information, see the Rust documentation for [pallet::storage](https://paritytech.github.io/substrate/master/frame_support/attr.pallet.html#storage-palletstorage-optional) and the following storage data structures:
- [StorageDoubleMap](https://paritytech.github.io/substrate/master/frame_support/pallet_prelude/struct.StorageDoubleMap.html)
- [StorageMap](https://paritytech.github.io/substrate/master/frame_support/pallet_prelude/struct.StorageMap.html#implementations)
- [StorageValue](https://paritytech.github.io/substrate/master/frame_support/pallet_prelude/struct.StorageValue.html)

### #[pallet::type_value]

The `#[pallet::type_value]` macro enables you to define a struct that implements a `Get` trait for storage types. This attribute macro can be used multiple times in combination with the #[pallet::storage] macro to define default values in storage.

```rust
#[pallet::type_value]
fn MyDefault<T: Config>() -> T::Balance { 3.into() }
```

For more information about using this macro, see the Rust documentation for [pallet::type_value]](https://paritytech.github.io/substrate/master/frame_support/attr.pallet.html#type-value-pallettype_value-optional).

### #[pallet::genesis_build]

The [`#[pallet::genesis_build]`](https://paritytech.github.io/substrate/master/frame_support/attr.pallet.html#genesis-build-palletgenesis_build-optional) macro allows you to define how a genesis configuration is built.

The macro is defined as a Rust trait implementation with a generic type <T: Config> of trait GenesisBuild<T> on type GenesisConfig.

For example:

```rust
#[pallet::genesis_build]
impl<T: Config> GenesisBuild<T> for GenesisConfig {
	fn build(&self) {}
}
```

For more information, see the Rust documentation for [pallet::genesis_build](https://paritytech.github.io/substrate/master/frame_support/attr.pallet.html#genesis-build-palletgenesis_build-optional).

### #[pallet::genesis_config]

The [`#[pallet::genesis_config`](https://paritytech.github.io/substrate/master/frame_support/attr.pallet.html#genesis-config-palletgenesis_config-optional) macro allows you to define the genesis configuration of the pallet.

The macro can be defined as an enumeration or a struct, but must be public and implement trait the GenesisBuild with the #[pallet::genesis_build] macro. 

For example:

```rust
#[pallet::genesis_config]
pub struct GenesisConfig<T: Config> {
	_myfield: BalanceOf<T>,
}
```

For more information, see the Rust documentation for [pallet::genesis_config](https://paritytech.github.io/substrate/master/frame_support/attr.pallet.html#genesis-config-palletgenesis_config-optional).

### #[pallet::inherent]

The [`#[pallet::inherent]`](https://paritytech.github.io/substrate/master/frame_support/attr.pallet.html#inherent-palletinherent-optional) macro allows the pallet to provide data in an unsigned inherent transaction.

The macos is defined as a trait implementation with bound <T: Config,> of trait ProvideInherent for type Pallet<T>.

For example:

```rust
#[pallet::inherent]
impl<T: Config> ProvideInherent for Pallet<T> {
	// ... regular trait implementation
}
```

For more information, see the Rust documentation for [pallet::inherent](https://paritytech.github.io/substrate/master/frame_support/attr.pallet.html#inherent-palletinherent-optional).

### #[pallet::origin]

The [`#[pallet::origin]`](https://paritytech.github.io/substrate/master/frame_support/attr.pallet.html#origin-palletorigin-optional) macro allows you to define an origin for the pallet.

The macro must be defined as a type alias, enumeration or a struct. 
The macro must be public.

For example:

```rust
#[pallet::origin]
pub struct Origin<T>(PhantomData<(T)>);
```

For more information, see the Rust documentation for [pallet::origin](https://paritytech.github.io/substrate/master/frame_support/attr.pallet.html#origin-palletorigin-optional).

### #[pallet::validate_unsigned]

The [`#[pallet::validate_unsigned]`](https://paritytech.github.io/substrate/master/frame_support/attr.pallet.html#validate-unsigned-palletvalidate_unsigned-optional) macro allows the pallet to validate unsigned transactions.

The macro is defined as a trait implementation with bound <T: Config> of trait ValidateUnsigned for type Pallet<T>.

For example:

```rust
#[pallet::validate_unsigned]
impl<T: Config> ValidateUnsigned for Pallet<T> {
	// ... regular trait implementation
}
```

For more information, see the Rust documentation for [pallet::validate_unsigned](https://paritytech.github.io/substrate/master/frame_support/attr.pallet.html#validate-unsigned-palletvalidate_unsigned-optional).

## Runtime construction macros

As an introduction to the use of macros, [Substrate runtime macros](#substrate-runtime-macros) highlighted several of the macros that are provided in the `frame_support` and `frame_system` crates.
However, a few of those macros introduced in [Substrate runtime macros](#substrate-runtime-macros) warrant additional attention because because of the role they play in constructing the runtime logic.

### construct_runtime!

The `construct_runtime!` macro generates all of the data structures that have been declared and implemented for the pallets to be included in the runtime.

For example, the `construct_runtime!` macro extrapolates information from the pallet attribute macros to generate details such as:

- Runtime struct to represent the Substrate runtime.
- Call enumeration variants and metadata for each pallet included in the runtime that has callable functions.
- Event enumeration variants for each pallet included in the runtime that emits events.
- Genesis configuration struct for building storage for each pallet included in the runtime that defines storage items.
- Inherent data for pallets that support inherent transactions. 
- Origin enumeration variants for pallets that identify the function caller using the default origin definition or pallet-specific custom origins.
- Validation for unsigned transactions for pallets that support unsigned transactions.

The  `construct_runtime!` macro also implements helper traits for the data structures and types exposed, generates an index of the pallets listed in the runtime, and maps events, errors, and callable functions from the runtime back to the pallet they originate from.

By default, the `construct_runtime!` macro includes all pallet attributes for all pallets listed in the macro definition.
You can override the default behavior to exclude specific parts or to only include specific parts.
For example, if you don't want the runtime to expose the function calls defined in specific pallet, you can explicitly exclude them in the `construct_runtime!` macro with an entry similar to the following:

```rust
MyCustomPallet: pallet_my_custom_pallet exclude_parts { Call }
```

In this example, `MyCustomPallet` is the name that uniquely identifies the pallet that requires special handling and `pallet_my_custom_pallet` represents the path to the pallet.
The `exclude_parts` keyword specifies that you only want to exclude certain attributes for the specified pallet.
In this case, only callable functions for MyCustomPallet are excluded.

Similarly, you can override the default to explicitly include certain parts in the runtime with the `use_parts` keyword.
For example, if you only want the runtime to expose a subset of attributes for a specific pallet, you can explicitly include them in the `construct_runtime!` macro with an entry similar to the following:

```rust
MyCustomPallet: pallet_my_custom_pallet use_parts { Pallet, Call, Storage, Event, Origin, Config }
```

You should note the the order in which pallets are listed in the `construct_runtime!` macro is significant.
By default, the pallet index starts at zero for the first pallet and is incremented for each pallet thereafter.
You can manually adjust the indexing in the `construct_runtime!` macro by adding an index number for a pallet.
For example, you can generate all pallet attributes for the `MyCustomPallet` and set the index to eight with syntax like this:

```rust
MyCustomPallet: pallet_my_custom_pallet use_parts = 8,
```

However, you should also note that the order used for defining pallets in the construct_runtime! macro affects the genesis storage configuration.
If you have one pallet that depends on another pallet, be sure the pallet that is depended upon comes before—that is, is listed before or has a lower index value—than the pallet that depends on it.

For more information, see the Rust documentation for [construct_runtime]](https://paritytech.github.io/substrate/master/frame_support/macro.construct_runtime.html)

### parameter_types!

The `parameter_types!` macro declares the parameter types that are to be assigned to the configuration trait for each pallet during runtime construction.

This macro converts each parameter specified into a struct type with a `get()` function that returns the specified type. 
Each parameter struct type also implements a `frame_support::traits::Get<I>` trait to convert the type to its specified value.

For more information, see the Rust documentation for [parameter_types]](https://paritytech.github.io/substrate/master/frame_support/macro.parameter_types.html).

### impl_runtime_apis!

The `impl_runtime_apis!` macro generates the runtime API for all of the traits that are implemented by the macro. 
The traits implemented in this macro must first be declared in the `decl_runtime_apis` macro.
The macro generates the `RuntimeApi` and `RuntimeApiImpl` structs to expose these traits as [runtime APIs](/reference/runtime-apis/).
The traits exposed by the macro enable outer node components to communicate with the runtime through the `RuntimeApi` type.

The macro declares the `RuntimeApi` and `RuntimeApiImpl` structs and implements various helper traits for the `RuntimeApiImpl` struct.
If you define additional interfaces for the runtime to expose in the `impl_runtime_apis!` macro, they are appended to the default `RuntimeApiImpl` implementation.

The macro also generates the `RUNTIME_API_VERSIONS` constant to expose version information about all of the implemented `api` traits.
This constant is used to instantiate the `apis` field of [`RuntimeVersion`](https://paritytech.github.io/substrate/master/sp_version/struct.RuntimeVersion.html).

For more information, see the Rust documentation for [impl_runtime_apis](https://paritytech.github.io/substrate/master/sp_api/macro.impl_runtime_apis.html).

### app_crypto!

The `app_crypto!` macro generates application-specific cryptographic key pairs using the specified signature algorithm.

The macro declares the following struct types:

- `Public`
  
  For the `Public` type, the macro implements the `sp_application_crypto::AppKey` trait to define the public key type and the `sp_application_crypto::RuntimeAppPublic` trait enable generating key pairs, signing transactions, and verifying signatures.

- `Signature`
  
  For the `Signature` type, the macro implements the `core::hash::Hash` trait to specify the signature algorithm—for example, SR25519 or ED25519—used to hash the signature.

- `Pair`
  
  For the `Pair` type, the macro implements the
  `sp_application_crypto::Pair` and `sp_application_crypto::AppKey` traits to 
  generate public-private key pairs from a secret phrase or seed.

In addition to the traits for these structs, the macro implements helper traits.

For more information, see the Rust documentation for [app_crypto]](https://paritytech.github.io/substrate/master/sp_application_crypto/macro.app_crypto.html).

## References

- [The Rust Programming Language](https://doc.rust-lang.org/book/ch19-06-macros.html)
- [The Little Book of Rust Macros](https://danielkeep.github.io/tlborm/book)<|MERGE_RESOLUTION|>--- conflicted
+++ resolved
@@ -4,14 +4,8 @@
 keywords:
 ---
 
-<<<<<<< HEAD
-Substrate uses [Rust macros](https://doc.rust-lang.org/book/ch19-06-macros.html) to aggregate the logic derived from the pallets you implement for a runtime.
-These runtime macros allow developers to focus on runtime logic rather than encoding and decoding on-chain
-variables or writing extensive blocks of code to achieve [basic blockchain fundamentals](/fundamentals/runtime-intro#core-primitives). This offloads a lot of the heavy lifting from blockchain development efforts and removes the need to duplicate code.
-=======
 Substrate uses customized [Rust macros](https://doc.rust-lang.org/book/ch19-06-macros.html) to generate code and aggregate the logic from the pallets you implement for a runtime.
-These runtime macros allow you to focus on your runtime logic rather than spending time on encoding and decoding on-chain variables or duplicating the code required for [basic blockchain development](/main-docs/fundamentals/runtime-intro#core-primitives).
->>>>>>> d64d09c5
+These runtime macros allow you to focus on your runtime logic rather than spending time on encoding and decoding on-chain variables or duplicating the code required for [basic blockchain development](/fundamentals/runtime-intro#core-primitives).
 
 This section provides an overview of the types of macros available in Rust and highlights how the specific FRAME macros are used in runtime development.
 
