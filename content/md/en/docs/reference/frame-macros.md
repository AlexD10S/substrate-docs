--- conflicted
+++ resolved
@@ -5,17 +5,13 @@
 ---
 
 Substrate uses customized [Rust macros](https://doc.rust-lang.org/book/ch19-06-macros.html) to generate code and aggregate the logic from the pallets you implement for a runtime.
-<<<<<<< HEAD
 These runtime macros allow you to focus on your runtime logic rather than spending time on encoding and decoding on-chain variables or duplicating the code required for [basic blockchain development](/fundamentals/runtime-intro#core-primitives).
-=======
-These runtime macros allow you to focus on your runtime logic rather than spending time on encoding and decoding on-chain variables or duplicating the code required for [basic blockchain development](/main-docs/fundamentals/runtime-intro#core-primitives).
->>>>>>> fb05797f
 
 This section provides an overview of the types of macros available in Rust and highlights how the specific FRAME macros are used in runtime development.
 
 ## Macro basics
 
-In computer programming, macros are lines of code that encapsulate a preset sequence of instructions to execute. 
+In computer programming, macros are lines of code that encapsulate a preset sequence of instructions to execute.
 As code that writes code, macros enable you to abstract repetitive operations and simply the code you need to write.
 With macros, you can declare complex data structures implicitly.
 
@@ -26,11 +22,10 @@
 
 [Procedural macros](https://doc.rust-lang.org/book/ch19-06-macros.html#procedural-macros-for-generating-code-from-attributes) are similar to functions.
 Unlike the pattern-matching done in declarative macros, procedural macros take code as input, perform some set of instructions on the input, and produce code as output.
-There are three types of procedural macros: 
+There are three types of procedural macros:
 
 - [Custom `derive` macros](https://doc.rust-lang.org/book/ch19-06-macros.html#how-to-write-a-custom-derive-macro) enable you to define and reuse the implementation of a trait for a given type.
   The `derive` macro is particularly useful for defining the implementation for custom runtime types that must satisfy specific traits.
-  
 - [Attribute-like macros](https://doc.rust-lang.org/book/ch19-06-macros.html#attribute-like-macros) enable you to create new attributes to generate code.
 
 - [Function-like macros](https://doc.rust-lang.org/book/ch19-06-macros.html#function-like-macros) enable you to define macros that operate like function calls to generate code.
@@ -47,39 +42,37 @@
 Substrate primitives and FRAME both rely on a collection of different macros.
 This section provides an overview of the macros provided in the FRAME support and FRAME system libraries.
 In most cases, these macros provide the framework that other pallets depend on and you should be familiar with how and where they are used in the runtime logic.
-After the overview, this section describes the specific macros that you are most likely to use as a runtime developer. 
+After the overview, this section describes the specific macros that you are most likely to use as a runtime developer.
 
 ### FRAME support macros
 
 The `frame_support` crate provides many of the most important declarative, derive, attribute-like, and function-like macros used in the runtime.
 A few of the important macros that you should be familiar with from the `frame_support` crate include the following:
 
-- `construct_runtime`	used to construct runtime from the list of pallets you have implemented.
-- `match_types`	used to create a type that implements the `Contains` trait with syntax similar to `matches!`.
-- `parameter_types`	used to create new implementations of the `Get` trait.	
+- `construct_runtime` used to construct runtime from the list of pallets you have implemented.
+- `match_types` used to create a type that implements the `Contains` trait with syntax similar to `matches!`.
+- `parameter_types` used to create new implementations of the `Get` trait.
 
 For additional information about the macros in the `frame_support` crate, see the Rust documentation for [Macros](https://paritytech.github.io/substrate/master/frame_support/index.html#macros), [Derive macros](https://paritytech.github.io/substrate/master/frame_support/index.html#derives), and [Attribute macros](https://paritytech.github.io/substrate/master/frame_support/index.html#attributes).
-<<<<<<< HEAD
-=======
 
 ### FRAME system macros
 
-The `frame_system` crate uses macros to define primitives that provide access to core data types and shared utilities. 
+The `frame_system` crate uses macros to define primitives that provide access to core data types and shared utilities.
 These primitives and associated macros form the foundation for many node operations both in the outer node and in the runtime and act as the base layer for other pallets to interact with the Substrate framework.
 
 A few of the important primitives and macros that you should be familiar with from the `frame_system` crate include the following:
 
 - [`sp_core`](https://paritytech.github.io/substrate/master/sp_core/index.html)
-  
-  - `map`	used to initialize a key-value collection from array.
+
+  - `map` used to initialize a key-value collection from array.
   - `RuntimeDebug` used to debug the runtime.
-  
+
   For more information about `sp_core` function-like macros, see [Macros](https://paritytech.github.io/substrate/master/sp_core/index.html#macros).
 
 - [`sp_runtime`](https://paritytech.github.io/substrate/master/sp_runtime/index.html)
 
-  - `bounded_btree_map`	used to build a bounded `btree-map` from given literals.
-  - `bounded_vec`	used to build a bounded `vec` from given literals.
+  - `bounded_btree_map` used to build a bounded `btree-map` from given literals.
+  - `bounded_vec` used to build a bounded `vec` from given literals.
   - `impl_opaque_keys` used to implement `OpaqueKeys` for a described data structure.
   - `parameter_types` used to create new implementations of the `Get` trait.
 
@@ -87,75 +80,25 @@
   For information about `sp_runtime` derive macros, see [Derive macros](https://paritytech.github.io/substrate/master/sp_runtime/index.html#derives).
 
 - [`sp_api`](https://paritytech.github.io/substrate/master/sp_api/index.html)
-  
-  - `decl_runtime_apis`	used to declare specified traits as runtime APIs.
-  - `impl_runtime_apis`	used to tag specified trait implementations as runtime APIs.
-  
+
+  - `decl_runtime_apis` used to declare specified traits as runtime APIs.
+  - `impl_runtime_apis` used to tag specified trait implementations as runtime APIs.
+
   For more information about `sp_api` function-like macros, see [Macros](https://paritytech.github.io/substrate/master/sp_api/index.html#macros).
 
 - [`sp_std`](https://paritytech.github.io/substrate/master/sp_std/index.html)
-  
-  - `if_std`	used to indicate code that should only be run when the `std` feature set is enabled.
-  - `map`	used to initialize a key-value collection from array.
-  - `vec`	used to create a vector containing the arguments.
-  
+
+  - `if_std` used to indicate code that should only be run when the `std` feature set is enabled.
+  - `map` used to initialize a key-value collection from array.
+  - `vec` used to create a vector containing the arguments.
+
   For more information about `sp_std` function-like macros, see [Macros](https://paritytech.github.io/substrate/master/sp_std/index.html#macros).
 
 - [`sp_version`](https://paritytech.github.io/substrate/master/sp_version/index.html)
-  
-  - `create_apis_vec`	used to create a vector of API declarations.
+
+  - `create_apis_vec` used to create a vector of API declarations.
   - `create_runtime_str` used to create a `RuntimeString` constant.
-  - `runtime_version`	used as an attribute that accepts the version declaration of a runtime and generates a custom WebAssembly section with the equivalent contents.
-
-You'll see these many of these crates listed as dependencies in the runtime and node `Cargo.toml` file for the node template.
-
-## Macros for composing pallets
->>>>>>> fb05797f
-
-### FRAME system macros
-
-The `frame_system` crate uses macros to define primitives that provide access to core data types and shared utilities. 
-These primitives and associated macros form the foundation for many node operations both in the outer node and in the runtime and act as the base layer for other pallets to interact with the Substrate framework.
-
-A few of the important primitives and macros that you should be familiar with from the `frame_system` crate include the following:
-
-- [`sp_core`](https://paritytech.github.io/substrate/master/sp_core/index.html)
-  
-  - `map`	used to initialize a key-value collection from array.
-  - `RuntimeDebug` used to debug the runtime.
-  
-  For more information about `sp_core` function-like macros, see [Macros](https://paritytech.github.io/substrate/master/sp_core/index.html#macros).
-
-- [`sp_runtime`](https://paritytech.github.io/substrate/master/sp_runtime/index.html)
-
-  - `bounded_btree_map`	used to build a bounded `btree-map` from given literals.
-  - `bounded_vec`	used to build a bounded `vec` from given literals.
-  - `impl_opaque_keys` used to implement `OpaqueKeys` for a described data structure.
-  - `parameter_types` used to create new implementations of the `Get` trait.
-
-  For more information about `sp_runtime` function-like macros, see [Macros](https://paritytech.github.io/substrate/master/sp_runtime/index.html#macros).
-  For information about `sp_runtime` derive macros, see [Derive macros](https://paritytech.github.io/substrate/master/sp_runtime/index.html#derives).
-
-- [`sp_api`](https://paritytech.github.io/substrate/master/sp_api/index.html)
-  
-  - `decl_runtime_apis`	used to declare specified traits as runtime APIs.
-  - `impl_runtime_apis`	used to tag specified trait implementations as runtime APIs.
-  
-  For more information about `sp_api` function-like macros, see [Macros](https://paritytech.github.io/substrate/master/sp_api/index.html#macros).
-
-- [`sp_std`](https://paritytech.github.io/substrate/master/sp_std/index.html)
-  
-  - `if_std`	used to indicate code that should only be run when the `std` feature set is enabled.
-  - `map`	used to initialize a key-value collection from array.
-  - `vec`	used to create a vector containing the arguments.
-  
-  For more information about `sp_std` function-like macros, see [Macros](https://paritytech.github.io/substrate/master/sp_std/index.html#macros).
-
-- [`sp_version`](https://paritytech.github.io/substrate/master/sp_version/index.html)
-  
-  - `create_apis_vec`	used to create a vector of API declarations.
-  - `create_runtime_str` used to create a `RuntimeString` constant.
-  - `runtime_version`	used as an attribute that accepts the version declaration of a runtime and generates a custom WebAssembly section with the equivalent contents.
+  - `runtime_version` used as an attribute that accepts the version declaration of a runtime and generates a custom WebAssembly section with the equivalent contents.
 
 You'll see these many of these crates listed as dependencies in the runtime and node `Cargo.toml` file for the node template.
 
@@ -195,21 +138,21 @@
 ```
 
 The `#[pallet]` macro is similar to a derive macro in that it expands the pallet types and trait implementations by reading the input.
-In most cases, the macro doesn't modify any input. 
+In most cases, the macro doesn't modify any input.
 However, there are a few specific scenarios where—unlike a derive macro—this macro modifies its input.
 
 The macro will modify the input in the following circumstances:
 
 - If a **generic** is replaced with a **type**
-  
+
   For example, this can occur if the inner type of an item in `pub struct Pallet<..>(_)` is replaced in the `pallet::storage` macro with a type that implements the `StorageInstance` trait.
 
-- If a **function or data structure** is **changed** 
-  
+- If a **function or data structure** is **changed**
+
   For example, this can occur if the `pallet::type_value` macro changes a function item into a struct and trait implementation.
 
 - If **docs** are **not provided** by the user
-  
+
   For example, if no documentation is provided, the macro `pallet::pallet` modifies the input to add documentation above the `struct Pallet<T>(_);` item.
 
 ### #[pallet::config]
@@ -244,13 +187,13 @@
 
 The `#[pallet::constant]` macro provides the `Config` trait—inside the [`#[pallet::config]`](https://paritytech.github.io/substrate/master/frame_support/attr.pallet.html#config-trait-palletconfig-mandatory) macro—with the types and attributes it needs for the runtime and generates associated metadata.
 
-This macro adds information about the constants used in a pallet to the runtime metadata, including: 
+This macro adds information about the constants used in a pallet to the runtime metadata, including:
 
 - the constant name
 - the name of the associated types
 - the constant value
 - the value returned by `Get::get()` for the constant
-  
+
 For example, you can use `#[pallet::constant]` to add `type MyGetParam` to the metadata:
 
 ```rust
@@ -265,8 +208,8 @@
 
 The [`#[pallet::extra_constants]`](https://paritytech.github.io/substrate/master/frame_support/attr.pallet.html#extra-constants-palletextra_constants-optional) macro enables you to add constants to the metadata.
 
-For example, you can declare a function that returns a generated value. 
-You can then use the  `#[pallet::extra_constants]` macro to add the information for the generated value to the metadata:
+For example, you can declare a function that returns a generated value.
+You can then use the `#[pallet::extra_constants]` macro to add the information for the generated value to the metadata:
 
 ```rust
 #[pallet::extra_constants]
@@ -288,7 +231,7 @@
 pub struct Pallet<T>(_);
 ```
 
-This macro can generate the `Store` trait to contain an associated type for each storage item if you provide the  `#[pallet::generate_store($vis trait Store)]` attribute macro.
+This macro can generate the `Store` trait to contain an associated type for each storage item if you provide the `#[pallet::generate_store($vis trait Store)]` attribute macro.
 
 For example:
 
@@ -386,7 +329,7 @@
 ```
 
 Any field type you specify for an enumeration variant must implement the `scale_info::TypeInfo` trait and its encoded size should be as small as possible.
-Field types in enum variants must also implement the [PalletError](https://paritytech.github.io/substrate/master/frame_support/traits/trait.PalletError.html) trait to compile. 
+Field types in enum variants must also implement the [PalletError](https://paritytech.github.io/substrate/master/frame_support/traits/trait.PalletError.html) trait to compile.
 
 For more information, see the Rust documentation for [pallet::error]](https://paritytech.github.io/substrate/master/frame_support/attr.pallet.html#error-palleterror-optional).
 
@@ -394,7 +337,7 @@
 
 The [`#[pallet::event]`](https://paritytech.github.io/substrate/master/frame_support/attr.pallet.html#event-palletevent-optional) macro allows you to define event types for a pallet.
 
-This macro is similar to the `pallet::errors` macro but it can hold more information. 
+This macro is similar to the `pallet::errors` macro but it can hold more information.
 The macro is defined as an enumeration named Event.
 
 For example:
@@ -426,6 +369,7 @@
 ```
 
 For more information, see the Rust documentation for [pallet::storage](https://paritytech.github.io/substrate/master/frame_support/attr.pallet.html#storage-palletstorage-optional) and the following storage data structures:
+
 - [StorageDoubleMap](https://paritytech.github.io/substrate/master/frame_support/pallet_prelude/struct.StorageDoubleMap.html)
 - [StorageMap](https://paritytech.github.io/substrate/master/frame_support/pallet_prelude/struct.StorageMap.html#implementations)
 - [StorageValue](https://paritytech.github.io/substrate/master/frame_support/pallet_prelude/struct.StorageValue.html)
@@ -462,7 +406,7 @@
 
 The [`#[pallet::genesis_config`](https://paritytech.github.io/substrate/master/frame_support/attr.pallet.html#genesis-config-palletgenesis_config-optional) macro allows you to define the genesis configuration of the pallet.
 
-The macro can be defined as an enumeration or a struct, but must be public and implement trait the GenesisBuild with the #[pallet::genesis_build] macro. 
+The macro can be defined as an enumeration or a struct, but must be public and implement trait the GenesisBuild with the #[pallet::genesis_build] macro.
 
 For example:
 
@@ -496,7 +440,7 @@
 
 The [`#[pallet::origin]`](https://paritytech.github.io/substrate/master/frame_support/attr.pallet.html#origin-palletorigin-optional) macro allows you to define an origin for the pallet.
 
-The macro must be defined as a type alias, enumeration or a struct. 
+The macro must be defined as a type alias, enumeration or a struct.
 The macro must be public.
 
 For example:
@@ -540,11 +484,11 @@
 - Call enumeration variants and metadata for each pallet included in the runtime that has callable functions.
 - Event enumeration variants for each pallet included in the runtime that emits events.
 - Genesis configuration struct for building storage for each pallet included in the runtime that defines storage items.
-- Inherent data for pallets that support inherent transactions. 
+- Inherent data for pallets that support inherent transactions.
 - Origin enumeration variants for pallets that identify the function caller using the default origin definition or pallet-specific custom origins.
 - Validation for unsigned transactions for pallets that support unsigned transactions.
 
-The  `construct_runtime!` macro also implements helper traits for the data structures and types exposed, generates an index of the pallets listed in the runtime, and maps events, errors, and callable functions from the runtime back to the pallet they originate from.
+The `construct_runtime!` macro also implements helper traits for the data structures and types exposed, generates an index of the pallets listed in the runtime, and maps events, errors, and callable functions from the runtime back to the pallet they originate from.
 
 By default, the `construct_runtime!` macro includes all pallet attributes for all pallets listed in the macro definition.
 You can override the default behavior to exclude specific parts or to only include specific parts.
@@ -583,14 +527,14 @@
 
 The `parameter_types!` macro declares the parameter types that are to be assigned to the configuration trait for each pallet during runtime construction.
 
-This macro converts each parameter specified into a struct type with a `get()` function that returns the specified type. 
+This macro converts each parameter specified into a struct type with a `get()` function that returns the specified type.
 Each parameter struct type also implements a `frame_support::traits::Get<I>` trait to convert the type to its specified value.
 
 For more information, see the Rust documentation for [parameter_types]](https://paritytech.github.io/substrate/master/frame_support/macro.parameter_types.html).
 
 ### impl_runtime_apis!
 
-The `impl_runtime_apis!` macro generates the runtime API for all of the traits that are implemented by the macro. 
+The `impl_runtime_apis!` macro generates the runtime API for all of the traits that are implemented by the macro.
 The traits implemented in this macro must first be declared in the `decl_runtime_apis` macro.
 The macro generates the `RuntimeApi` and `RuntimeApiImpl` structs to expose these traits as [runtime APIs](/reference/runtime-apis/).
 The traits exposed by the macro enable outer node components to communicate with the runtime through the `RuntimeApi` type.
@@ -610,17 +554,17 @@
 The macro declares the following struct types:
 
 - `Public`
-  
+
   For the `Public` type, the macro implements the `sp_application_crypto::AppKey` trait to define the public key type and the `sp_application_crypto::RuntimeAppPublic` trait enable generating key pairs, signing transactions, and verifying signatures.
 
 - `Signature`
-  
+
   For the `Signature` type, the macro implements the `core::hash::Hash` trait to specify the signature algorithm—for example, SR25519 or ED25519—used to hash the signature.
 
 - `Pair`
-  
+
   For the `Pair` type, the macro implements the
-  `sp_application_crypto::Pair` and `sp_application_crypto::AppKey` traits to 
+  `sp_application_crypto::Pair` and `sp_application_crypto::AppKey` traits to
   generate public-private key pairs from a secret phrase or seed.
 
 In addition to the traits for these structs, the macro implements helper traits.
