---
title: Mint basic tokens
description: Demonstrates how to create a simple pallet to mint tokens.
keywords:
  - basics
  - beginner
  - runtime
  - tokens
---

This guide demonstrates how you can mint a token by leveraging the primitive capabilities of a [StorageMap](https://paritytech.github.io/substrate/master/frame_support/storage/trait.StorageMap.html).
<<<<<<< HEAD
In this guide, the `StorageMap` primitive uses the [blake2\_128\_concat](/build/runtime-storage#hashing-algorithms) `hasher` to map balances to account IDs.
This approach is similar to how the [Balances](https://paritytech.github.io/substrate/master/pallet_balances/index.html) pallet makes use of it to store to keep track of account balances.
=======
In this guide, the `StorageMap` primitive uses the [blake2_128_concat](/build/runtime-storage#hashing-algorithms) `hasher` to map balances to account IDs.
This approach is similar to how the [Balances](https://paritytech.github.io/substrate/master/pallet_balances/index.html) pallet makes use of it to store and keep track of account balances.
>>>>>>> 00797dac

You should note that this guide is only intended to illustrate a simple approach to creating tokens in Substrate.
This approach _is not_ a recommended best practice.
You should keep in mind the following limitations and assumptions used in this guide:

- **Safety.** The `mint` function takes in an amount to mint which is _not good practice_ because it implies that users have unlimited access to writing to storage.
  Safer approaches include using a `GenesisConfig` or fixing a predetermined maximum value in runtime.
- **Weights.** This guide uses an arbitrary weight of 10_000 in the code snippets.
  Learn more about weight configuration in [Transactions, weights, and fees](/build/tx-weights-fees).
- **Origins.** This guide assumes that the origin will always be the `sudo` user.
  Origins are a powerful capability in Substrate.
  Learn more about how they work in [Privileged calls and origins](/build/origins/).

See the [Examples section](#examples) for practical implementations of this guide.

## Use cases

Give any account the ability to create a token supply in exchange for native token fee.

## Steps preview

1. Set up the `Config` trait.
1. Declare your `StorageMap` storage item.
1. Create the `mint` function.
1. Create the `transfer` function.
1. Add checks and error handling.
1. Write to storage.
1. Add your new pallet to the runtime.

## Set up the Config trait

Using the node template as a starting point, specify the types your pallet depends on and the [`Events`](/build/events-errors/) it emits:

```rust

// TODO - this block was malformed

/* --snip-- */
pub enum Event<T: Config> {
	MintedNewSupply(T::AccountId),
	Transferred(T::AccountId, T::AccountId, T::Balance),
}
```

## Declare your storage item

This pallet only keeps track of the balance to account ID mapping.
Call it `BalanceToAccount`:

```rust
/* --snip-- */
#[pallet::storage]
#[pallet::getter(fn get_balance)]
pub(super) type BalanceToAccount<T: Config> = StorageMap<
	_,
	Blake2_128Concat,
	T::AccountId,
	T::Balance,
	ValueQuery
	>;
/* --snip-- */
```

## Create the mint function

We can now bring our attention to creating the intended capabilities of our pallet.
Create the `mint()` function to issue a token supply from any origin.

```rust
	/* --snip-- */
	#[pallet::weight(10_000 + T::DbWeight::get().writes(1))]
	pub(super) fn mint(
		origin: OriginFor<T>,
		#[pallet::compact] amount: T::Balance
		) -> DispatchResultWithPostInfo {

		let sender = ensure_signed(origin)?;

		// Check if the kitty does not already exist in our storage map
		 ensure!(Self::kitties(&kitty_id) == None, <Error<T>>::KittyExists);

		// Update storage.
		<BalanceToAccount<T>>::insert(&sender, amount);

		// Emit an event.
		Self::deposit_event(Event::MintedNewSupply(sender));

		// Return a successful DispatchResultWithPostInfo.
		Ok(().into())
	}
	/* --snip-- */
```

## Create the transfer function

Create the `transfer()` function to allow the minting account to transfer a given balance to another account.

Start with writing out the variables, using `get_balance` to reference to `StorageMap` of balances previously declared in storage:

```rust
pub(super) fn transfer(
	origin: OriginFor<T>,
	to: T::AccountId,
	#[pallet::compact] amount: T::Balance,
	) -> DispatchResultWithPostInfo {
		let sender = ensure_signed(origin)?;
		let sender_balance = Self::get_balance(&sender);
		let receiver_balance = Self::get_balance(&to);
/* --snip-- */
```

## Add checks and error handling

When performing balance updates, use `checked_sub` and `checked_add` to handle potential errors with overflow:

```rust
/* --snip-- */
// Calculate new balances.
let updated_from_balance = sender_balance.checked_sub(value).ok_or(<Error<T>>::InsufficientFunds)?;
let updated_to_balance = receiver_balance.checked_add(value).expect("Entire supply fits in u64, qed");
/* --snip-- */
```

## Write to storage

Once the new balances are calculated, write their values to storage and deposit the event to the current block:

```rust
	// Write new balances to storage.
	<Balances<T>>::insert(&sender, updated_from_balance);
	<Balances<T>>::insert(&to, updated_to_balance);

	Self::deposit_event(RawEvent::Transfer(sender, to, value));
	Ok(())
}
/* --snip-- */
```

If `checked_sub()` returns `None`, the operation caused an overflow and throws an error.

## Add your pallet to the runtime

See [Import a pallet](/reference/how-to-guides/basics/import-a-pallet/) if you’re not yet familiar with this procedure.

## Examples

- [mint-token](https://github.com/substrate-developer-hub/substrate-how-to-guides/blob/main/example-code/template-node/pallets/mint-token/src/lib.rs) example pallet
- [reward-coin](https://github.com/substrate-developer-hub/substrate-how-to-guides/blob/main/example-code/template-node/pallets/reward-coin/src/lib.rs) example pallet

## Related material

- [Configure a runtime constant](/reference/how-to-guides/basics/configure-runtime-constants/)
- [Deposit event method](https://paritytech.github.io/substrate/master/frame_system/pallet/struct.Pallet.html#method.deposit_event)<|MERGE_RESOLUTION|>--- conflicted
+++ resolved
@@ -9,13 +9,9 @@
 ---
 
 This guide demonstrates how you can mint a token by leveraging the primitive capabilities of a [StorageMap](https://paritytech.github.io/substrate/master/frame_support/storage/trait.StorageMap.html).
-<<<<<<< HEAD
+
 In this guide, the `StorageMap` primitive uses the [blake2\_128\_concat](/build/runtime-storage#hashing-algorithms) `hasher` to map balances to account IDs.
-This approach is similar to how the [Balances](https://paritytech.github.io/substrate/master/pallet_balances/index.html) pallet makes use of it to store to keep track of account balances.
-=======
-In this guide, the `StorageMap` primitive uses the [blake2_128_concat](/build/runtime-storage#hashing-algorithms) `hasher` to map balances to account IDs.
 This approach is similar to how the [Balances](https://paritytech.github.io/substrate/master/pallet_balances/index.html) pallet makes use of it to store and keep track of account balances.
->>>>>>> 00797dac
 
 You should note that this guide is only intended to illustrate a simple approach to creating tokens in Substrate.
 This approach _is not_ a recommended best practice.
