--- conflicted
+++ resolved
@@ -23,31 +23,21 @@
           url: /main-docs/fundamentals/choose-a-dev-platform/
         - title: Architecture
           url: /main-docs/fundamentals/architecture/
-<<<<<<< HEAD
         - title: Substrate runtime development
           url: /main-docs/fundamentals/runtime-intro/
-=======
->>>>>>> b3e1c590
         - title: Consensus
           url: /main-docs/fundamentals/consensus/
         - title: Nodes and networks
           url: /main-docs/fundamentals/node-and-network-types/
-<<<<<<< HEAD
         - title: Accounts, addresses, and keys
           url: /main-docs/fundamentals/accounts-addresses-keys/
         - title: Transaction lifecycle
           url: /main-docs/fundamentals/transaction-lifecycle/
-=======
->>>>>>> b3e1c590
         - title: State transitions and storage
           url: /main-docs/fundamentals/state-transitions-and-storage/
         - title: Offchain operations
           url: /main-docs/fundamentals/offchain-operations/
-<<<<<<< HEAD
         - title: Rust for Substrate
-=======
-        - title: Substrate Rust
->>>>>>> b3e1c590
           url: /main-docs/fundamentals/rust-basics/
     - title: Install
       url: /main-docs/install/
