menu:
  - quick-start
  - fundamentals
  - install
  - build
  - test
  - tutorials
  - reference
  - community

quick-start:
  title: Quick start
  url: /quick-start/

fundamentals:
  title: Fundamentals
  url: /fundamentals/
  pages:
<<<<<<< HEAD
    - title: Fundamentals
      url: /main-docs/fundamentals/
      pages:
        - title: Blockchain basics
          url: /main-docs/fundamentals/blockchain-basics/
        - title: Why Substrate?
          url: /main-docs/fundamentals/why-substrate/
        - title: Architecture
          url: /main-docs/fundamentals/architecture/
        - title: Networks and blockchains
          url: /main-docs/fundamentals/node-and-network-types/
        - title: Runtime development
          url: /main-docs/fundamentals/runtime-intro/
        - title: Consensus
          url: /main-docs/fundamentals/consensus/
        - title: Transactions and block basics
          url: /main-docs/fundamentals/transaction-types/
        - title: Transaction lifecycle
          url: /main-docs/fundamentals/transaction-lifecycle/
        # - title: Block import pipeline
        # url: /main-docs/fundamentals/block-import/
        # - title: Extrinsics
        # url: /main-docs/fundamentals/extrinsics/
        # - title: Execution
        # url: /main-docs/fundamentals/execution/
        # - title: Runtimes and clients
        # url: /main-docs/fundamentals/runtimes-and-clients/
        - title: State transitions and storage
          url: /main-docs/fundamentals/state-transitions-and-storage/
        - title: Accounts, addresses, and keys
          url: /main-docs/fundamentals/accounts-addresses-keys/
        - title: Rust for Substrate
          url: /main-docs/fundamentals/rust-basics/
        - title: Offchain operations
          url: /main-docs/fundamentals/offchain-operations/
    - title: Install
      url: /main-docs/install/
      pages:
        - title: Rust toolchain
          url: /main-docs/install/rust-builds/
        - title: Linux
          url: /main-docs/install/linux/
        - title: macOS
          url: /main-docs/install/macos/
        - title: Windows
          url: /main-docs/install/windows/
        - title: Developer tools
          url: /main-docs/install/other-tools/
        - title: Troubleshoot Rust issues
          url: /main-docs/install/troubleshooting/
    #- title: Design
    #url: /main-docs/design/
    #pages:
    #- title: Applications
    #url: /main-docs/design/applications/
    #- title: Execution
    #url: /main-docs/design/execution/
    #- title: Runtimes and clients
    #url: /main-docs/design/runtimes-and-clients/
    #- title: Pallet design
    #url: /main-docs/design/pallet-design/
    #- title: Smart contract pallets
    #url: /main-docs/design/smart-contract-pallets/
    #- title: Storage design decisions
    #url: /main-docs/design/storage-design/
    #- title: Economic models
    #url: /main-docs/design/economic-models/
    - title: Build
      url: /main-docs/build/
      pages:
        - title: Introduction to libraries
          url: /main-docs/build/libraries/
        - title: Build process
          url: /main-docs/build/build-process/
        - title: Runtime storage
          url: /main-docs/build/runtime-storage/
        - title: Transactions, weights, and fees
          url: /main-docs/build/tx-weights-fees/
        - title: Custom pallets
          url: /main-docs/build/custom-pallets/
        - title: Pallet coupling
          url: /main-docs/build/pallet-coupling/
        - title: Events and errors
          url: /main-docs/build/events-errors/
        - title: Randomness
          url: /main-docs/build/randomness/
        - title: Chain specification
          url: /main-docs/build/chain-spec/
        - title: Privileged calls and origins
          url: /main-docs/build/origins/
        - title: Remote procedure calls
          url: /main-docs/build/remote-procedure-calls/
        - title: Application development
          url: /main-docs/build/application-dev/
        - title: Upgrade the runtime
          url: /main-docs/build/upgrade/
        #- title: Best practices
        #url: /main-docs/build/best-practices/
        #- title: Executor
        #url: /main-docs/build/executor/
    - title: Test
      url: /main-docs/test/
      pages:
        - title: Unit test
          url: /main-docs/test/unit-testing/
        - title: Debug
          url: /main-docs/test/debug/
        - title: Benchmark
          url: /main-docs/test/benchmark/
    #- title: Deploy
    #url: /main-docs/deploy/
    # pages:
    #   - title: Migrations
    #     url: /docs/main-docs/deploy/migrate/
    #   - title: Monitor
    #     url: /docs/main-docs/deploy/metrics/
    #   - title: Operate
    #     url: /docs/main-docs/deploy/operate/
    #   - title: Migrations
    #- title: Maintain
    #url: /main-docs/maintain/
    #pages:
    #- title: Upgrades
    #url: /main-docs/maintain/upgrade/
=======
    - title: Blockchain basics
      url: /fundamentals/blockchain-basics/
    - title: Why Substrate?
      url: /fundamentals/why-substrate/
    - title: Architecture
      url: /fundamentals/architecture/
    - title: Networks and blockchains
      url: /fundamentals/node-and-network-types/
    - title: Runtime development
      url: /fundamentals/runtime-development/
    - title: Consensus
      url: /fundamentals/consensus/
    - title: Transactions and block basics
      url: /fundamentals/transaction-types/
    - title: Transaction lifecycle
      url: /fundamentals/transaction-lifecycle/
    # - title: Block import pipeline
    # url: /fundamentals/block-import/
    # - title: Extrinsics
    # url: /fundamentals/extrinsics/
    # - title: Execution
    # url: /fundamentals/execution/
    # - title: Runtimes and clients
    # url: /fundamentals/runtimes-and-clients/
    - title: State transitions and storage
      url: /fundamentals/state-transitions-and-storage/
    - title: Accounts, addresses, and keys
      url: /fundamentals/accounts-addresses-keys/
    - title: Rust for Substrate
      url: /fundamentals/rust-basics/
    - title: Offchain operations
      url: /fundamentals/offchain-operations/
    - title: Light clients in Substrate Connect
      url: /fundamentals/light-clients-in-substrate-connect/

install:
  title: Install
  url: /install/
  pages:
    - title: Rust toolchain
      url: /install/rust-toolchain/
    - title: Linux
      url: /install/linux/
    - title: macOS
      url: /install/macos/
    - title: Windows
      url: /install/windows/
    - title: Developer tools
      url: /install/developer-tools/
    - title: Troubleshoot Rust issues
      url: /install/troubleshoot-rust-issues/
  #- title: Design
  #url: /design/
  #pages:
  #- title: Applications
  #url: /design/applications/
  #- title: Execution
  #url: /design/execution/
  #- title: Runtimes and clients
  #url: /design/runtimes-and-clients/
  #- title: Pallet design
  #url: /design/pallet-design/
  #- title: Smart contract pallets
  #url: /design/smart-contract-pallets/
  #- title: Storage design decisions
  #url: /design/storage-design/
  #- title: Economic models
  #url: /design/economic-models/
build:
  title: Build
  url: /build/
  pages:
    - title: Introduction to libraries
      url: /build/libraries/
    - title: Build process
      url: /build/build-process/
    - title: Runtime storage
      url: /build/runtime-storage/
    - title: Transactions, weights, and fees
      url: /build/tx-weights-fees/
    - title: Custom pallets
      url: /build/custom-pallets/
    - title: Pallet coupling
      url: /build/pallet-coupling/
    - title: Events and errors
      url: /build/events-and-errors/
    - title: Randomness
      url: /build/randomness/
    - title: Privileged calls and origins
      url: /build/origins/
    - title: Remote procedure calls
      url: /build/custom-rpc/
    - title: Application development
      url: /build/application-development/
    - title: Chain specification
      url: /build/chain-spec/
    - title: Genesis configuration
      url: /build/genesis-configuration/
    - title: Build a deterministic runtime
      url: /build/build-a-deterministic-runtime/
    - title: Upgrade the runtime
      url: /build/upgrade-the-runtime/
    #- title: Best practices
    #url: /build/best-practices/
    #- title: Executor
    #url: /build/executor/

test:
  title: Test
  url: /test/
  pages:
    - title: Unit test
      url: /test/unit-testing/
    - title: Debug
      url: /test/debug/
    - title: Benchmark
      url: /test/benchmark/
    - title: Simulate parachains
      url: /test/simulate-parachains/
    - title: Check runtime
      url: /test/check-runtime/
#- title: Deploy
#url: /deploy/
# pages:
#   - title: Deploy a solo chain
#     url: /docs/deploy/deploy-a-solo-chain/
#   - title: Deploy on a test network
#     url: /docs/deploy/deploy-on-a-test-network/
#   - title: Deploy a parathread
#     url: /docs/deploy/deploy-a-parathread/
#   - title: Deploy a parachain
#     url: /docs/deploy/deploy-a-parachain/
#- title: Maintain
#url: /maintain/
#pages:
#   - title: Monitor
#     url: /docs/main-docs/deploy/metrics/
#   - title: Operate
#     url: /docs/main-docs/deploy/operate/
#   - title: Upgrades and migration
#     url: /main-docs/maintain/upgrades-and-migration/

>>>>>>> a998e606
tutorials:
  title: Tutorials
  url: /tutorials/
  pages:
    - title: Get started
      url: /tutorials/get-started/
      pages:
        - title: Build a local blockchain
          url: /tutorials/get-started/build-local-blockchain/
        - title: Simulate a network
          url: /tutorials/get-started/simulate-network/
        - title: Add trusted nodes
          url: /tutorials/get-started/add-trusted-nodes/
        - title: Authorize specific nodes
          url: /tutorials/get-started/authorize-specific-nodes/
        - title: Monitor node metrics
          url: /tutorials/get-started/monitor-node-metrics/
        - title: Upgrade a running network
          url: /tutorials/get-started/upgrade-a-running-network/
    - title: Work with pallets
      url: /tutorials/work-with-pallets/
      pages:
        - title: Add a pallet to the runtime
          url: /tutorials/work-with-pallets/add-a-pallet/
        - title: Configure the contracts pallet
          url: /tutorials/work-with-pallets/contracts-pallet/
        - title: Use macros in a custom pallet
          url: /tutorials/work-with-pallets/use-macros-in-a-custom-pallet/
        - title: Specify the origin for a call
          url: /tutorials/work-with-pallets/specify-the-origin-for-a-call/
        - title: Publish custom pallets
          url: /tutorials/work-with-pallets/publish-custom-pallets/
    - title: Develop smart contracts
      url: /tutorials/smart-contracts/
      pages:
        - title: Prepare your first contract
          url: /tutorials/smart-contracts/prepare-your-first-contract/
        - title: Develop a smart contract
          url: /tutorials/smart-contracts/develop-a-smart-contract/
        - title: Use maps for storing values
          url: /tutorials/smart-contracts/use-maps-for-storing-values/
        - title: Build a token contract
          url: /tutorials/smart-contracts/build-a-token-contract/
        - title: Troubleshoot smart contracts
          url: /tutorials/smart-contracts/troubleshoot-smart-contracts/
    - title: Connect relay and parachains
      url: /tutorials/connect-relay-and-parachains/
      pages:
        - title: Prepare a local relay chain
          url: /tutorials/connect-relay-and-parachains/prepare-a-local-relay-chain/
        - title: Connect a local parachain
          url: /tutorials/connect-relay-and-parachains/connect-a-local-parachain/
        - title: Acquire a testnet slot
          url: /tutorials/connect-relay-and-parachains/acquire-a-testnet-slot/
        - title: Open message passing channels
          url: /tutorials/connect-relay-and-parachains/open-message-passing-channels/
        - title: Transfer assets with XCM
          url: /tutorials/connect-relay-and-parachains/transfer-assets-with-xcm/
    - title: Integrate with tools
      url: /tutorials/integrate-with-tools/
      pages:
        - title: Integrate a light client node
          url: /tutorials/integrate-with-tools/integrate-a-light-client-node/
        - title: Access EVM accounts
          url: /tutorials/integrate-with-tools/access-evm-accounts/

reference:
  title: Reference
  url: /reference/
  pages:
    - title: Glossary
      url: /reference/glossary/
    - title: Command-line tools
      url: /reference/command-line-tools/
      pages:
        - title: archive
          url: /reference/command-line-tools/archive/
        - title: memory-profiler
          url: /reference/command-line-tools/memory-profiler/
        - title: node-template
          url: /reference/command-line-tools/node-template/
        # DEPRICATION NOTICE: https://github.com/paritytech/polkadot-launch/issues/189 TODO
        # - title: polkadot-launch
        #   url: /reference/command-line-tools/polkadot-launch/
        - title: polkadot-apps
          url: /reference/command-line-tools/polkadot-apps/
        - title: sidecar
          url: /reference/command-line-tools/sidecar/
        - title: srtool
          url: /reference/command-line-tools/srtool/
        - title: subkey
          url: /reference/command-line-tools/subkey/
        - title: subxt
          url: /reference/command-line-tools/subxt/
        - title: try-runtime
          url: /reference/command-line-tools/try-runtime/
        - title: tx-wrapper
          url: /reference/command-line-tools/tx-wrapper/
    - title: Runtime APIs
      url: /reference/runtime-apis/
    - title: FRAME pallets
      url: /reference/frame-pallets/
    - title: FRAME macros
      url: /reference/frame-macros/
    - title: Account data structures
      url: /reference/account-data-structures/
    - title: Type encoding (SCALE)
      url: /reference/scale-codec/
    - title: Address formats
      url: /reference/address-formats/
    - title: Transaction formats
      url: /reference/transaction-format/
    - title: Cryptography
      url: /reference/cryptography/
    - title: How-to reference guides
      url: /reference/how-to-guides/

community:
  title: Community
  url: /community/
  pages:
    - title: Content style guide
      url: /community/content-style-guide/
    - title: Contributor guidelines
      url: /community/contributor-guidelines/
    - title: Template - How-to guide
      url: /community/template-how-to-guide/
    #- title: Article bounties
      #url: /community/article-bounty
    #- title: Contributor dropbox
      #url: /community/contributor-dropbox/<|MERGE_RESOLUTION|>--- conflicted
+++ resolved
@@ -16,132 +16,6 @@
   title: Fundamentals
   url: /fundamentals/
   pages:
-<<<<<<< HEAD
-    - title: Fundamentals
-      url: /main-docs/fundamentals/
-      pages:
-        - title: Blockchain basics
-          url: /main-docs/fundamentals/blockchain-basics/
-        - title: Why Substrate?
-          url: /main-docs/fundamentals/why-substrate/
-        - title: Architecture
-          url: /main-docs/fundamentals/architecture/
-        - title: Networks and blockchains
-          url: /main-docs/fundamentals/node-and-network-types/
-        - title: Runtime development
-          url: /main-docs/fundamentals/runtime-intro/
-        - title: Consensus
-          url: /main-docs/fundamentals/consensus/
-        - title: Transactions and block basics
-          url: /main-docs/fundamentals/transaction-types/
-        - title: Transaction lifecycle
-          url: /main-docs/fundamentals/transaction-lifecycle/
-        # - title: Block import pipeline
-        # url: /main-docs/fundamentals/block-import/
-        # - title: Extrinsics
-        # url: /main-docs/fundamentals/extrinsics/
-        # - title: Execution
-        # url: /main-docs/fundamentals/execution/
-        # - title: Runtimes and clients
-        # url: /main-docs/fundamentals/runtimes-and-clients/
-        - title: State transitions and storage
-          url: /main-docs/fundamentals/state-transitions-and-storage/
-        - title: Accounts, addresses, and keys
-          url: /main-docs/fundamentals/accounts-addresses-keys/
-        - title: Rust for Substrate
-          url: /main-docs/fundamentals/rust-basics/
-        - title: Offchain operations
-          url: /main-docs/fundamentals/offchain-operations/
-    - title: Install
-      url: /main-docs/install/
-      pages:
-        - title: Rust toolchain
-          url: /main-docs/install/rust-builds/
-        - title: Linux
-          url: /main-docs/install/linux/
-        - title: macOS
-          url: /main-docs/install/macos/
-        - title: Windows
-          url: /main-docs/install/windows/
-        - title: Developer tools
-          url: /main-docs/install/other-tools/
-        - title: Troubleshoot Rust issues
-          url: /main-docs/install/troubleshooting/
-    #- title: Design
-    #url: /main-docs/design/
-    #pages:
-    #- title: Applications
-    #url: /main-docs/design/applications/
-    #- title: Execution
-    #url: /main-docs/design/execution/
-    #- title: Runtimes and clients
-    #url: /main-docs/design/runtimes-and-clients/
-    #- title: Pallet design
-    #url: /main-docs/design/pallet-design/
-    #- title: Smart contract pallets
-    #url: /main-docs/design/smart-contract-pallets/
-    #- title: Storage design decisions
-    #url: /main-docs/design/storage-design/
-    #- title: Economic models
-    #url: /main-docs/design/economic-models/
-    - title: Build
-      url: /main-docs/build/
-      pages:
-        - title: Introduction to libraries
-          url: /main-docs/build/libraries/
-        - title: Build process
-          url: /main-docs/build/build-process/
-        - title: Runtime storage
-          url: /main-docs/build/runtime-storage/
-        - title: Transactions, weights, and fees
-          url: /main-docs/build/tx-weights-fees/
-        - title: Custom pallets
-          url: /main-docs/build/custom-pallets/
-        - title: Pallet coupling
-          url: /main-docs/build/pallet-coupling/
-        - title: Events and errors
-          url: /main-docs/build/events-errors/
-        - title: Randomness
-          url: /main-docs/build/randomness/
-        - title: Chain specification
-          url: /main-docs/build/chain-spec/
-        - title: Privileged calls and origins
-          url: /main-docs/build/origins/
-        - title: Remote procedure calls
-          url: /main-docs/build/remote-procedure-calls/
-        - title: Application development
-          url: /main-docs/build/application-dev/
-        - title: Upgrade the runtime
-          url: /main-docs/build/upgrade/
-        #- title: Best practices
-        #url: /main-docs/build/best-practices/
-        #- title: Executor
-        #url: /main-docs/build/executor/
-    - title: Test
-      url: /main-docs/test/
-      pages:
-        - title: Unit test
-          url: /main-docs/test/unit-testing/
-        - title: Debug
-          url: /main-docs/test/debug/
-        - title: Benchmark
-          url: /main-docs/test/benchmark/
-    #- title: Deploy
-    #url: /main-docs/deploy/
-    # pages:
-    #   - title: Migrations
-    #     url: /docs/main-docs/deploy/migrate/
-    #   - title: Monitor
-    #     url: /docs/main-docs/deploy/metrics/
-    #   - title: Operate
-    #     url: /docs/main-docs/deploy/operate/
-    #   - title: Migrations
-    #- title: Maintain
-    #url: /main-docs/maintain/
-    #pages:
-    #- title: Upgrades
-    #url: /main-docs/maintain/upgrade/
-=======
     - title: Blockchain basics
       url: /fundamentals/blockchain-basics/
     - title: Why Substrate?
@@ -233,7 +107,7 @@
     - title: Privileged calls and origins
       url: /build/origins/
     - title: Remote procedure calls
-      url: /build/custom-rpc/
+      url: /build/remote-procedure-calls/
     - title: Application development
       url: /build/application-development/
     - title: Chain specification
@@ -284,7 +158,6 @@
 #   - title: Upgrades and migration
 #     url: /main-docs/maintain/upgrades-and-migration/
 
->>>>>>> a998e606
 tutorials:
   title: Tutorials
   url: /tutorials/
