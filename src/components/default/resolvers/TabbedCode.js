--- conflicted
+++ resolved
@@ -7,22 +7,6 @@
 
 function TabbedCode({ children, className }) {
   const onlyDivs = Children.filter(children, child => child.type === 'div');
-  //console.log(onlyDivs + className);
-<<<<<<< HEAD
-=======
-  const [selectedTab, setSelectedTab] = useTabs([
-    'language-bash',
-    'language-javascript',
-    'language-rust',
-    'language-c',
-    'language-text',
-    'language-ubuntu',
-    'language-debian',
-    'language-arch',
-    'language-fedora',
-    'language-opensuse',
-  ]);
->>>>>>> 968cdefb
   //console.log(onlyDivs);
   if (className && className.includes('tabbed')) {
     const langArray = [];
